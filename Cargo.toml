[package]
name = "gitui"
version = "0.21.0"
authors = ["extrawurst <mail@rusticorn.com>"]
description = "blazing fast terminal-ui for git"
edition = "2021"
rust-version = "1.60"
exclude = [".github/*", ".vscode/*", "assets/*"]
homepage = "https://github.com/extrawurst/gitui"
repository = "https://github.com/extrawurst/gitui"
readme = "README.md"
license = "MIT"
categories = ["command-line-utilities"]
keywords = [
    "git",
    "gui",
    "cli",
    "terminal",
    "ui",
]

[dependencies]
anyhow = "1.0"
asyncgit = { path = "./asyncgit", version = "0.21", default-features = false }
backtrace = "0.3"
bitflags = "1.3"
bugreport = "0.5"
bytesize = { version = "1.1", default-features = false }
chrono = { version = "0.4", default-features = false, features = [ "clock" ] }
clap = { version = "3.2", features = [ "env", "cargo" ] }
crossbeam-channel = "0.5"
crossterm = { version = "0.25", features = [ "serde" ] }
dirs-next = "2.0"
easy-cast = "0.5"
filetreelist = { path = "./filetreelist", version = "0.5" }
fuzzy-matcher = "0.3"
gh-emoji = { version = "1.0", optional = true }
itertools = "0.10"
log = "0.4"
<<<<<<< HEAD
notify = "5.0"
notify-debouncer-mini = "0.2" 
=======
once_cell = "1"
>>>>>>> 5f721373
rayon-core = "1.9"
ron = "0.8"
scopeguard = "1.1"
scopetime = { path = "./scopetime", version = "0.1" }
serde = "1.0"
simplelog = { version = "0.12", default-features = false }
syntect = { version = "5.0", default-features = false, features = ["parsing", "default-syntaxes", "default-themes", "html", "regex-fancy"] }
textwrap = "0.15"
tui = { version = "0.19", default-features = false, features = ['crossterm', 'serde'] }
unicode-segmentation = "1.9"
unicode-truncate = "0.2"
unicode-width = "0.1"
which = "4.3"

# pprof is not available on windows
[target.'cfg(not(windows))'.dependencies]
pprof = { version = "0.10", features = ["flamegraph"], optional = true }

[dev-dependencies]
pretty_assertions = "1.3"

[badges]
maintenance = { status = "actively-developed" }

[features]
default =["ghemoji", "trace-libgit"]
ghemoji =["gh-emoji"]
timing =["scopetime/enabled"]
trace-libgit =["asyncgit/trace-libgit"]

[workspace]
members =[
    "asyncgit",
    "filetreelist",
    "scopetime",
]

[profile.release]
lto = true
opt-level = 'z'  # Optimize for size.
codegen-units = 1

# make debug build as fast as release 
# usage of utf8 encoding inside tui 
# makes their debug profile slow
[profile.dev.package."tui"]
opt-level = 3

[profile.dev]
split-debuginfo = "unpacked"<|MERGE_RESOLUTION|>--- conflicted
+++ resolved
@@ -37,12 +37,9 @@
 gh-emoji = { version = "1.0", optional = true }
 itertools = "0.10"
 log = "0.4"
-<<<<<<< HEAD
 notify = "5.0"
 notify-debouncer-mini = "0.2" 
-=======
 once_cell = "1"
->>>>>>> 5f721373
 rayon-core = "1.9"
 ron = "0.8"
 scopeguard = "1.1"
