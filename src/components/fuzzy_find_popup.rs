--- conflicted
+++ resolved
@@ -205,15 +205,21 @@
 						.map_or(false, |index| index == *idx);
 					let full_text =
 						trim_length_left(&self.contents[*idx], width);
+					let trim_length =
+						self.contents[*idx].graphemes(true).count()
+							- full_text.graphemes(true).count();
 					Line::from(
 						full_text
-							.char_indices()
+							.graphemes(true)
+							.enumerate()
 							.map(|(c_idx, c)| {
 								Span::styled(
 									Cow::from(c.to_string()),
 									self.theme.text(
 										selected,
-										indicies.contains(&c_idx),
+										indicies.contains(
+											&(c_idx + trim_length),
+										),
 									),
 								)
 							})
@@ -311,59 +317,7 @@
 			self.find_text.draw(f, chunks[0])?;
 
 			if any_hits {
-<<<<<<< HEAD
 				self.draw_matches_list(f, chunks[1]);
-=======
-				let title = format!("Hits: {}", self.filtered.len());
-
-				let height = usize::from(chunks[1].height);
-				let width = usize::from(chunks[1].width);
-
-				let items =
-					self.filtered.iter().take(height).map(
-						|(idx, indicies)| {
-							let selected = self
-								.selected_index
-								.map_or(false, |index| index == *idx);
-							let full_text = trim_length_left(
-								&self.contents[*idx],
-								width,
-							);
-							let trim_length = self.contents[*idx]
-								.graphemes(true)
-								.count() - full_text
-								.graphemes(true)
-								.count();
-							Line::from(
-								full_text
-									.graphemes(true)
-									.enumerate()
-									.map(|(c_idx, c)| {
-										Span::styled(
-											Cow::from(c.to_string()),
-											self.theme.text(
-												selected,
-												indicies.contains(&(c_idx + trim_length)),
-											),
-										)
-									})
-									.collect::<Vec<_>>(),
-							)
-						},
-					);
-
-				ui::draw_list_block(
-					f,
-					chunks[1],
-					Block::default()
-						.title(Span::styled(
-							title,
-							self.theme.title(true),
-						))
-						.borders(Borders::TOP),
-					items,
-				);
->>>>>>> bdba0659
 			}
 		}
 		Ok(())
