--- conflicted
+++ resolved
@@ -733,66 +733,6 @@
         res
     }
 
-<<<<<<< HEAD
-=======
-    //TODO: make this automatic, i keep forgetting to add popups here
-    fn any_popup_visible(&self) -> bool {
-        self.commit.is_visible()
-            || self.help.is_visible()
-            || self.reset.is_visible()
-            || self.msg.is_visible()
-            || self.stashmsg_popup.is_visible()
-            || self.inspect_commit_popup.is_visible()
-            || self.blame_file_popup.is_visible()
-            || self.external_editor_popup.is_visible()
-            || self.tag_commit_popup.is_visible()
-            || self.create_branch_popup.is_visible()
-            || self.push_popup.is_visible()
-            || self.push_tags_popup.is_visible()
-            || self.pull_popup.is_visible()
-            || self.select_branch_popup.is_visible()
-            || self.tags_popup.is_visible()
-            || self.rename_branch_popup.is_visible()
-            || self.revision_files_popup.is_visible()
-    }
-
-    fn draw_popups<B: Backend>(
-        &self,
-        f: &mut Frame<B>,
-    ) -> Result<()> {
-        let size = Layout::default()
-            .direction(Direction::Vertical)
-            .constraints(
-                [
-                    Constraint::Min(1),
-                    Constraint::Length(self.cmdbar.borrow().height()),
-                ]
-                .as_ref(),
-            )
-            .split(f.size())[0];
-
-        self.commit.draw(f, size)?;
-        self.stashmsg_popup.draw(f, size)?;
-        self.help.draw(f, size)?;
-        self.inspect_commit_popup.draw(f, size)?;
-        self.blame_file_popup.draw(f, size)?;
-        self.external_editor_popup.draw(f, size)?;
-        self.tag_commit_popup.draw(f, size)?;
-        self.select_branch_popup.draw(f, size)?;
-        self.tags_popup.draw(f, size)?;
-        self.create_branch_popup.draw(f, size)?;
-        self.rename_branch_popup.draw(f, size)?;
-        self.revision_files_popup.draw(f, size)?;
-        self.push_popup.draw(f, size)?;
-        self.push_tags_popup.draw(f, size)?;
-        self.pull_popup.draw(f, size)?;
-        self.reset.draw(f, size)?;
-        self.msg.draw(f, size)?;
-
-        Ok(())
-    }
-
->>>>>>> ce5a1a75
     //TODO: make this dynamic
     fn draw_tabs<B: Backend>(&self, f: &mut Frame<B>, r: Rect) {
         let r = r.inner(&Margin {
