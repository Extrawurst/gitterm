[package]
name = "asyncgit"
version = "0.15.0"
authors = ["Stephan Dilly <dilly.stephan@gmail.com>"]
edition = "2018"
description = "allow using git2 in a asynchronous context"
homepage = "https://github.com/extrawurst/gitui"
repository = "https://github.com/extrawurst/gitui"
readme = "README.md"
license = "MIT"
categories = ["concurrency","asynchronous"]
keywords = ["git"]

[dependencies]
scopetime = { path = "../scopetime", version = "0.1" }
<<<<<<< HEAD
# git2 = { version = "0.13", features = ["vendored-openssl"] }
git2 = { git="https://github.com/rust-lang/git2-rs.git", rev="1b1499a", features = ["vendored-openssl"] }
=======
git2 = { version = "0.13", features = ["vendored-openssl"] }
# git2 = { path = "../../github/git2-rs", features = ["vendored-openssl"]}
# git2 = { git="https://github.com/extrawurst/git2-rs.git", rev="513a8c9", features = ["vendored-openssl"]}
>>>>>>> 017701ff
rayon-core = "1.9"
crossbeam-channel = "0.5"
log = "0.4"
thiserror = "1.0"
url = "2.2"
unicode-truncate = "0.2.0"
easy-cast = "0.4"

[dev-dependencies]
tempfile = "3.2"
invalidstring = { path = "../invalidstring", version = "0.1" }
serial_test = "0.5.1"<|MERGE_RESOLUTION|>--- conflicted
+++ resolved
@@ -13,14 +13,9 @@
 
 [dependencies]
 scopetime = { path = "../scopetime", version = "0.1" }
-<<<<<<< HEAD
-# git2 = { version = "0.13", features = ["vendored-openssl"] }
-git2 = { git="https://github.com/rust-lang/git2-rs.git", rev="1b1499a", features = ["vendored-openssl"] }
-=======
 git2 = { version = "0.13", features = ["vendored-openssl"] }
 # git2 = { path = "../../github/git2-rs", features = ["vendored-openssl"]}
 # git2 = { git="https://github.com/extrawurst/git2-rs.git", rev="513a8c9", features = ["vendored-openssl"]}
->>>>>>> 017701ff
 rayon-core = "1.9"
 crossbeam-channel = "0.5"
 log = "0.4"
