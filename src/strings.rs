--- conflicted
+++ resolved
@@ -171,16 +171,14 @@
 pub fn log_title(_key_config: &SharedKeyConfig) -> String {
     "Commit".to_string()
 }
-<<<<<<< HEAD
 pub fn find_commit_title(_key_config: &SharedKeyConfig) -> String {
     "Find Commit".to_string()
 }
 pub fn find_commit_msg(_key_config: &SharedKeyConfig) -> String {
     "Search Sha, Author and Message".to_string()
-=======
+}
 pub fn blame_title(_key_config: &SharedKeyConfig) -> String {
     "Blame".to_string()
->>>>>>> 9a93bfe8
 }
 pub fn tag_commit_popup_title(
     _key_config: &SharedKeyConfig,
@@ -383,7 +381,18 @@
             CMD_GROUP_LOG,
         )
     }
-<<<<<<< HEAD
+
+    pub fn push_tags(key_config: &SharedKeyConfig) -> CommandText {
+        CommandText::new(
+            format!(
+                "Push Tags [{}]",
+                key_config.get_hint(key_config.push),
+            ),
+            "push tags to remote",
+            CMD_GROUP_LOG,
+        )
+    }
+
     pub fn find_commit(key_config: &SharedKeyConfig) -> CommandText {
         CommandText::new(
             format!(
@@ -392,18 +401,10 @@
                     .get_hint(key_config.show_find_commit_text_input),
             ),
             "show find commit box to search by sha, author or message",
-=======
-    pub fn push_tags(key_config: &SharedKeyConfig) -> CommandText {
-        CommandText::new(
-            format!(
-                "Push Tags [{}]",
-                key_config.get_hint(key_config.push),
-            ),
-            "push tags to remote",
->>>>>>> 9a93bfe8
             CMD_GROUP_LOG,
         )
     }
+
     pub fn diff_home_end(
         key_config: &SharedKeyConfig,
     ) -> CommandText {
