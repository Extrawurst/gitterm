--- conflicted
+++ resolved
@@ -424,9 +424,10 @@
 				&& self.is_valid()
 			{
 				self.execute_confirm();
-			} else if key_match(key, self.key_config.keys.move_up) {
+			} else if key_match(key, self.key_config.keys.popup_up) {
 				self.move_selection(true);
-			} else if key_match(key, self.key_config.keys.move_down) {
+			} else if key_match(key, self.key_config.keys.popup_down)
+			{
 				self.move_selection(false);
 			} else if key_match(
 				key,
@@ -507,11 +508,10 @@
 				.order(1),
 			);
 
-<<<<<<< HEAD
 			if matches!(self.mode, PopupMode::Search) {
 				out.push(
 					CommandInfo::new(
-						strings::commands::navigate_tree(
+						strings::commands::scroll_popup(
 							&self.key_config,
 						),
 						true,
@@ -519,7 +519,6 @@
 					)
 					.order(1),
 				);
-
 				out.push(
 					CommandInfo::new(
 						strings::commands::toggle_option(
@@ -531,27 +530,6 @@
 					.order(1),
 				);
 			}
-=======
-			out.push(
-				CommandInfo::new(
-					strings::commands::scroll_popup(&self.key_config),
-					true,
-					true,
-				)
-				.order(1),
-			);
-
-			out.push(
-				CommandInfo::new(
-					strings::commands::toggle_option(
-						&self.key_config,
-					),
-					self.option_selected(),
-					true,
-				)
-				.order(1),
-			);
->>>>>>> 5b2b8c7e
 
 			out.push(CommandInfo::new(
 				strings::commands::confirm_action(&self.key_config),
@@ -567,41 +545,8 @@
 		&mut self,
 		event: &crossterm::event::Event,
 	) -> Result<EventState> {
-<<<<<<< HEAD
 		if !self.is_visible() {
 			return Ok(EventState::NotConsumed);
-=======
-		if self.is_visible() {
-			if let Event::Key(key) = &event {
-				if key_match(key, self.key_config.keys.exit_popup) {
-					self.hide();
-				} else if key_match(key, self.key_config.keys.enter)
-					&& !self.find_text.get_text().trim().is_empty()
-				{
-					self.execute_search();
-				} else if key_match(
-					key,
-					self.key_config.keys.popup_up,
-				) {
-					self.move_selection(true);
-				} else if key_match(
-					key,
-					self.key_config.keys.popup_down,
-				) {
-					self.move_selection(false);
-				} else if key_match(
-					key,
-					self.key_config.keys.log_mark_commit,
-				) && self.option_selected()
-				{
-					self.toggle_option();
-				} else if !self.option_selected() {
-					self.find_text.event(event)?;
-				}
-			}
-
-			return Ok(EventState::Consumed);
->>>>>>> 5b2b8c7e
 		}
 
 		match self.mode {
