use crate::{
	asyncjob::{AsyncJob, AsyncSingleJob, RunParams},
	error::Result,
	sync::{
		repo, CommitId, LogWalker, LogWalkerWithoutFilter, RepoPath,
		SharedCommitFilterFn,
	},
	AsyncGitNotification, Error,
};
use crossbeam_channel::Sender;
use scopetime::scope_time;
use std::{
	sync::{
		atomic::{AtomicBool, Ordering},
		Arc, Mutex,
	},
	thread,
	time::{Duration, Instant},
};

///
#[derive(PartialEq, Eq, Debug)]
pub enum FetchStatus {
	/// previous fetch still running
	Pending,
	/// no change expected
	NoChange,
	/// new walk was started
	Started,
}

///
pub struct AsyncLogResult {
	///
	pub commits: Vec<CommitId>,
	///
	pub duration: Duration,
}
///
pub struct AsyncLog {
	current: Arc<Mutex<AsyncLogResult>>,
	current_head: Arc<Mutex<Option<CommitId>>>,
	last: Option<()>,
	sender: Sender<AsyncGitNotification>,
	job: AsyncSingleJob<AsyncFileLogJob>,
	background: Arc<AtomicBool>,
	filter: Option<SharedCommitFilterFn>,
	partial_extract: AtomicBool,
	repo: RepoPath,
}

static LIMIT_COUNT: usize = 3000;
static SLEEP_FOREGROUND: Duration = Duration::from_millis(2);
static SLEEP_BACKGROUND: Duration = Duration::from_millis(1000);

impl AsyncLog {
	///
	pub fn new(
		repo: RepoPath,
		sender: &Sender<AsyncGitNotification>,
		filter: Option<SharedCommitFilterFn>,
	) -> Self {
		Self {
			repo,
			current: Arc::new(Mutex::new(AsyncLogResult {
				commits: Vec::new(),
				duration: Duration::default(),
			})),
			current_head: Arc::new(Mutex::new(None)),
			last: None,
			sender: sender.clone(),
			job: AsyncSingleJob::new(sender.clone()),
			background: Arc::new(AtomicBool::new(false)),
			filter,
			partial_extract: AtomicBool::new(false),
		}
	}

	///
	pub fn count(&self) -> Result<usize> {
		Ok(self.current.lock()?.commits.len())
	}

	///
	pub fn get_slice(
		&self,
		start_index: usize,
		amount: usize,
	) -> Result<Vec<CommitId>> {
		if self.partial_extract.load(Ordering::Relaxed) {
			return Err(Error::Generic(String::from("Faulty usage of AsyncLog: Cannot partially extract items and rely on get_items slice to still work!")));
		}

		let list = &self.current.lock()?.commits;
		let list_len = list.len();
		let min = start_index.min(list_len);
		let max = min + amount;
		let max = max.min(list_len);
		Ok(list[min..max].to_vec())
	}

	///
	pub fn get_items(&self) -> Result<Vec<CommitId>> {
		if self.partial_extract.load(Ordering::Relaxed) {
			return Err(Error::Generic(String::from("Faulty usage of AsyncLog: Cannot partially extract items and rely on get_items slice to still work!")));
		}

		let list = &self.current.lock()?.commits;
		Ok(list.clone())
	}

	///
	pub fn extract_items(&self) -> Result<Vec<CommitId>> {
		self.partial_extract.store(true, Ordering::Relaxed);
		let list = &mut self.current.lock()?.commits;
		let result = list.clone();
		list.clear();
		Ok(result)
	}

	///
	pub fn get_last_duration(&self) -> Result<Duration> {
		Ok(self.current.lock()?.duration)
	}

	///
	pub fn is_pending(&self) -> bool {
		self.job.is_pending()
	}

	///
	pub fn set_background(&self) {
		self.background.store(true, Ordering::Relaxed);
	}

	///
	fn current_head(&self) -> Result<Option<CommitId>> {
		Ok(*self.current_head.lock()?)
	}

	///
	fn head_changed(&self) -> Result<bool> {
		if let Ok(head) = repo(&self.repo)?.head() {
			return Ok(
				head.target() != self.current_head()?.map(Into::into)
			);
		}
		Ok(false)
	}

	///
	pub fn fetch(&self) -> Result<FetchStatus> {
		self.background.store(false, Ordering::Relaxed);

		if self.is_pending() {
			return Ok(FetchStatus::Pending);
		}

		if !self.head_changed()? {
			return Ok(FetchStatus::NoChange);
		}

		self.pending.store(true, Ordering::Relaxed);

		self.clear()?;

		let arc_current = Arc::clone(&self.current);
		let sender = self.sender.clone();
		let arc_background = Arc::clone(&self.background);
		let filter = self.filter.clone();
		let repo_path = self.repo.clone();

		if let Ok(head) = repo(&self.repo)?.head() {
			*self.current_head.lock()? =
				head.target().map(CommitId::new);
		}

		rayon_core::spawn(move || {
			scope_time!("async::revlog");

			Self::fetch_helper(
				&repo_path,
				&arc_current,
				&arc_background,
				&sender,
				filter,
			)
			.expect("failed to fetch");

			Self::notify(&sender);
		});

		Ok(FetchStatus::Started)
	}

	fn fetch_helper(
		repo_path: &RepoPath,
		arc_current: &Arc<Mutex<AsyncLogResult>>,
		arc_background: &Arc<AtomicBool>,
		sender: &Sender<AsyncGitNotification>,
		filter: Option<SharedCommitFilterFn>,
	) -> Result<()> {
		filter.map_or_else(
			|| {
				Self::fetch_helper_without_filter(
					repo_path,
					arc_current,
					arc_background,
					sender,
				)
			},
			|filter| {
				Self::fetch_helper_with_filter(
					repo_path,
					arc_current,
					arc_background,
					sender,
					filter,
				)
			},
		)
	}

	fn fetch_helper_with_filter(
		repo_path: &RepoPath,
		arc_current: &Arc<Mutex<AsyncLogResult>>,
		arc_background: &Arc<AtomicBool>,
		sender: &Sender<AsyncGitNotification>,
		filter: SharedCommitFilterFn,
	) -> Result<()> {
		let start_time = Instant::now();

		let mut entries = vec![CommitId::default(); LIMIT_COUNT];
		entries.resize(0, CommitId::default());

		let r = repo(repo_path)?;
		let mut walker =
			LogWalker::new(&r, LIMIT_COUNT)?.filter(Some(filter));

		loop {
			entries.clear();
			let read = walker.read(&mut entries)?;

			let mut current = arc_current.lock()?;
			current.commits.extend(entries.iter());
			current.duration = start_time.elapsed();

			if read == 0 {
				break;
			}
			Self::notify(sender);

			let sleep_duration =
				if arc_background.load(Ordering::Relaxed) {
					SLEEP_BACKGROUND
				} else {
					SLEEP_FOREGROUND
				};

			thread::sleep(sleep_duration);
		}

		log::trace!("revlog visited: {}", walker.visited());

		Ok(())
	}

	fn fetch_helper_without_filter(
		repo_path: &RepoPath,
		arc_current: &Arc<Mutex<AsyncLogResult>>,
		arc_background: &Arc<AtomicBool>,
		sender: &Sender<AsyncGitNotification>,
	) -> Result<()> {
		let start_time = Instant::now();

		let mut entries = vec![CommitId::default(); LIMIT_COUNT];
		entries.resize(0, CommitId::default());

		let mut repo: gix::Repository =
				gix::ThreadSafeRepository::discover_with_environment_overrides(repo_path.gitpath())
						.map(Into::into)?;
		let mut walker =
			LogWalkerWithoutFilter::new(&mut repo, LIMIT_COUNT)?;

		loop {
			entries.clear();
			let read = walker.read(&mut entries)?;

			let mut current = arc_current.lock()?;
			current.commits.extend(entries.iter());
			current.duration = start_time.elapsed();

			if read == 0 {
				break;
			}
			Self::notify(sender);

			let sleep_duration =
				if arc_background.load(Ordering::Relaxed) {
					SLEEP_BACKGROUND
				} else {
					SLEEP_FOREGROUND
				};

			thread::sleep(sleep_duration);
		}

		log::trace!("revlog visited: {}", walker.visited());

		Ok(())
	}

	fn clear(&self) -> Result<()> {
		self.current.lock()?.commits.clear();
		*self.current_head.lock()? = None;
		self.partial_extract.store(false, Ordering::Relaxed);
		Ok(())
	}

	fn notify(sender: &Sender<AsyncGitNotification>) {
		sender
			.send(AsyncGitNotification::Log)
			.expect("error sending");
	}
<<<<<<< HEAD
}

#[cfg(test)]
mod tests {
	use std::sync::atomic::AtomicBool;
	use std::sync::{Arc, Mutex};
	use std::time::Duration;

	use crossbeam_channel::unbounded;
	use serial_test::serial;
	use tempfile::TempDir;

	use crate::sync::tests::{debug_cmd_print, repo_init};
	use crate::sync::RepoPath;
	use crate::AsyncLog;

	use super::AsyncLogResult;

	#[test]
	#[serial]
	fn test_smoke_in_subdir() {
		let (_td, repo) = repo_init().unwrap();
		let root = repo.path().parent().unwrap();
		let repo_path: RepoPath =
			root.as_os_str().to_str().unwrap().into();

		let (tx_git, _rx_git) = unbounded();

		debug_cmd_print(&repo_path, "mkdir subdir");

		let subdir = repo.path().parent().unwrap().join("subdir");
		let subdir_path: RepoPath =
			subdir.as_os_str().to_str().unwrap().into();

		let arc_current = Arc::new(Mutex::new(AsyncLogResult {
			commits: Vec::new(),
			duration: Duration::default(),
		}));
		let arc_background = Arc::new(AtomicBool::new(false));

		let result = AsyncLog::fetch_helper_without_filter(
			&subdir_path,
			&arc_current,
			&arc_background,
			&tx_git,
		);

		assert_eq!(result.unwrap(), ());
	}

	#[test]
	#[serial]
	fn test_env_variables() {
		let (_td, repo) = repo_init().unwrap();
		let git_dir = repo.path();

		let (tx_git, _rx_git) = unbounded();

		let empty_dir = TempDir::new().unwrap();
		let empty_path: RepoPath =
			empty_dir.path().to_str().unwrap().into();

		let arc_current = Arc::new(Mutex::new(AsyncLogResult {
			commits: Vec::new(),
			duration: Duration::default(),
		}));
		let arc_background = Arc::new(AtomicBool::new(false));

		std::env::set_var("GIT_DIR", git_dir);

		let result = AsyncLog::fetch_helper_without_filter(
			// We pass an empty path, thus testing whether `GIT_DIR`, set above, is taken into account.
			&empty_path,
			&arc_current,
			&arc_background,
			&tx_git,
		);

		std::env::remove_var("GIT_DIR");

		assert_eq!(result.unwrap(), ());
=======

	///
	pub fn request(&mut self) -> Result<()> {
		self.job.spawn(AsyncFileLogJob::new(
			self.repo.clone(),
			self.filter.clone(),
		));

		if let Some(job) = self.job.take_last() {
			if let Some(Ok(result)) = job.result() {
				self.last = Some(result);
			}
		}

		Ok(())
	}
}

enum JobState {
	Request(RepoPath, Option<LogWalkerFilter>),
	Response(()),
}

///
#[derive(Clone, Default)]
pub struct AsyncFileLogJob {
	state: Arc<Mutex<Option<JobState>>>,
}

impl AsyncFileLogJob {
	///
	pub fn new(
		repo: RepoPath,
		filter: Option<LogWalkerFilter>,
	) -> Self {
		Self {
			state: Arc::new(Mutex::new(Some(JobState::Request(
				repo, filter,
			)))),
		}
	}

	///
	pub fn result(&self) -> Option<Result<()>> {
		if let Ok(mut state) = self.state.lock() {
			if let Some(state) = state.take() {
				return match state {
					JobState::Request(_, _) => None,
					JobState::Response(_) => None,
				};
			}
		}

		None
	}

	fn fetch_log(repo_path: &RepoPath) -> Result<()> {
		let mut entries = Vec::with_capacity(LIMIT_COUNT);
		let repo = repo(&repo_path)?;
		let mut walker =
			LogWalker::new(&repo, LIMIT_COUNT)?.filter(None);

		loop {
			entries.clear();
			let _res_is_err = walker.read(&mut entries).is_err();

			break;
		}

		Ok(())
	}
}

impl AsyncJob for AsyncFileLogJob {
	type Notification = AsyncGitNotification;
	type Progress = ();

	fn run(
		&mut self,
		_params: RunParams<Self::Notification, Self::Progress>,
	) -> Result<Self::Notification> {
		let mut notification = AsyncGitNotification::FinishUnchanged;

		if let Ok(mut state) = self.state.lock() {
			*state = state.take().map(|state| match state {
				JobState::Request(repo_path, _) => {
					Self::fetch_log(&repo_path)
						.expect("failed to fetch");

					notification = AsyncGitNotification::Log;

					JobState::Response(())
				}
				JobState::Response(result) => {
					JobState::Response(result)
				}
			});
		}

		Ok(notification)
>>>>>>> 1a6b013d
	}
}<|MERGE_RESOLUTION|>--- conflicted
+++ resolved
@@ -322,89 +322,6 @@
 			.send(AsyncGitNotification::Log)
 			.expect("error sending");
 	}
-<<<<<<< HEAD
-}
-
-#[cfg(test)]
-mod tests {
-	use std::sync::atomic::AtomicBool;
-	use std::sync::{Arc, Mutex};
-	use std::time::Duration;
-
-	use crossbeam_channel::unbounded;
-	use serial_test::serial;
-	use tempfile::TempDir;
-
-	use crate::sync::tests::{debug_cmd_print, repo_init};
-	use crate::sync::RepoPath;
-	use crate::AsyncLog;
-
-	use super::AsyncLogResult;
-
-	#[test]
-	#[serial]
-	fn test_smoke_in_subdir() {
-		let (_td, repo) = repo_init().unwrap();
-		let root = repo.path().parent().unwrap();
-		let repo_path: RepoPath =
-			root.as_os_str().to_str().unwrap().into();
-
-		let (tx_git, _rx_git) = unbounded();
-
-		debug_cmd_print(&repo_path, "mkdir subdir");
-
-		let subdir = repo.path().parent().unwrap().join("subdir");
-		let subdir_path: RepoPath =
-			subdir.as_os_str().to_str().unwrap().into();
-
-		let arc_current = Arc::new(Mutex::new(AsyncLogResult {
-			commits: Vec::new(),
-			duration: Duration::default(),
-		}));
-		let arc_background = Arc::new(AtomicBool::new(false));
-
-		let result = AsyncLog::fetch_helper_without_filter(
-			&subdir_path,
-			&arc_current,
-			&arc_background,
-			&tx_git,
-		);
-
-		assert_eq!(result.unwrap(), ());
-	}
-
-	#[test]
-	#[serial]
-	fn test_env_variables() {
-		let (_td, repo) = repo_init().unwrap();
-		let git_dir = repo.path();
-
-		let (tx_git, _rx_git) = unbounded();
-
-		let empty_dir = TempDir::new().unwrap();
-		let empty_path: RepoPath =
-			empty_dir.path().to_str().unwrap().into();
-
-		let arc_current = Arc::new(Mutex::new(AsyncLogResult {
-			commits: Vec::new(),
-			duration: Duration::default(),
-		}));
-		let arc_background = Arc::new(AtomicBool::new(false));
-
-		std::env::set_var("GIT_DIR", git_dir);
-
-		let result = AsyncLog::fetch_helper_without_filter(
-			// We pass an empty path, thus testing whether `GIT_DIR`, set above, is taken into account.
-			&empty_path,
-			&arc_current,
-			&arc_background,
-			&tx_git,
-		);
-
-		std::env::remove_var("GIT_DIR");
-
-		assert_eq!(result.unwrap(), ());
-=======
 
 	///
 	pub fn request(&mut self) -> Result<()> {
@@ -505,6 +422,87 @@
 		}
 
 		Ok(notification)
->>>>>>> 1a6b013d
+	}
+}
+
+#[cfg(test)]
+mod tests {
+	use std::sync::atomic::AtomicBool;
+	use std::sync::{Arc, Mutex};
+	use std::time::Duration;
+
+	use crossbeam_channel::unbounded;
+	use serial_test::serial;
+	use tempfile::TempDir;
+
+	use crate::sync::tests::{debug_cmd_print, repo_init};
+	use crate::sync::RepoPath;
+	use crate::AsyncLog;
+
+	use super::AsyncLogResult;
+
+	#[test]
+	#[serial]
+	fn test_smoke_in_subdir() {
+		let (_td, repo) = repo_init().unwrap();
+		let root = repo.path().parent().unwrap();
+		let repo_path: RepoPath =
+			root.as_os_str().to_str().unwrap().into();
+
+		let (tx_git, _rx_git) = unbounded();
+
+		debug_cmd_print(&repo_path, "mkdir subdir");
+
+		let subdir = repo.path().parent().unwrap().join("subdir");
+		let subdir_path: RepoPath =
+			subdir.as_os_str().to_str().unwrap().into();
+
+		let arc_current = Arc::new(Mutex::new(AsyncLogResult {
+			commits: Vec::new(),
+			duration: Duration::default(),
+		}));
+		let arc_background = Arc::new(AtomicBool::new(false));
+
+		let result = AsyncLog::fetch_helper_without_filter(
+			&subdir_path,
+			&arc_current,
+			&arc_background,
+			&tx_git,
+		);
+
+		assert_eq!(result.unwrap(), ());
+	}
+
+	#[test]
+	#[serial]
+	fn test_env_variables() {
+		let (_td, repo) = repo_init().unwrap();
+		let git_dir = repo.path();
+
+		let (tx_git, _rx_git) = unbounded();
+
+		let empty_dir = TempDir::new().unwrap();
+		let empty_path: RepoPath =
+			empty_dir.path().to_str().unwrap().into();
+
+		let arc_current = Arc::new(Mutex::new(AsyncLogResult {
+			commits: Vec::new(),
+			duration: Duration::default(),
+		}));
+		let arc_background = Arc::new(AtomicBool::new(false));
+
+		std::env::set_var("GIT_DIR", git_dir);
+
+		let result = AsyncLog::fetch_helper_without_filter(
+			// We pass an empty path, thus testing whether `GIT_DIR`, set above, is taken into account.
+			&empty_path,
+			&arc_current,
+			&arc_background,
+			&tx_git,
+		);
+
+		std::env::remove_var("GIT_DIR");
+
+		assert_eq!(result.unwrap(), ());
 	}
 }