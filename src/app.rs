--- conflicted
+++ resolved
@@ -769,8 +769,7 @@
 				sync::discard_lines(CWD, &path, &lines)?;
 				flags.insert(NeedsUpdate::ALL);
 			}
-<<<<<<< HEAD
-			Action::DeleteBranch(branch_ref, true) => {
+			Action::DeleteLocalBranch(branch_ref) => {
 				let upstream = branch_ref
 					.rsplit('/')
 					.next()
@@ -786,9 +785,6 @@
 							})
 					});
 
-=======
-			Action::DeleteLocalBranch(branch_ref) => {
->>>>>>> d6a2af89
 				if let Err(e) = sync::delete_branch(CWD, &branch_ref)
 				{
 					self.queue.push(InternalEvent::ShowErrorMsg(
@@ -829,7 +825,7 @@
 			}
 			Action::DeleteUpstreamBranch(upstream) => {
 				self.queue.push(InternalEvent::ConfirmedAction(
-					Action::DeleteBranch(upstream, false),
+					Action::DeleteRemoteBranch(upstream),
 				));
 			}
 			Action::DeleteTrackingBranches(branches) => {
