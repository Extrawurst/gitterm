use asyncgit::sync::CommitId;

use crate::keys::SharedKeyConfig;

pub mod order {
	pub static NAV: i8 = 2;
	pub static RARE_ACTION: i8 = 1;
}

pub static PUSH_POPUP_MSG: &str = "Push";
pub static FORCE_PUSH_POPUP_MSG: &str = "Force Push";
pub static PULL_POPUP_MSG: &str = "Pull";
pub static FETCH_POPUP_MSG: &str = "Fetch";
pub static PUSH_POPUP_PROGRESS_NONE: &str = "preparing...";
pub static PUSH_POPUP_STATES_ADDING: &str = "adding objects (1/3)";
pub static PUSH_POPUP_STATES_DELTAS: &str = "deltas (2/3)";
pub static PUSH_POPUP_STATES_PUSHING: &str = "pushing (3/3)";
pub static PUSH_POPUP_STATES_TRANSFER: &str = "transfer";
pub static PUSH_POPUP_STATES_DONE: &str = "done";

pub static PUSH_TAGS_POPUP_MSG: &str = "Push Tags";
pub static PUSH_TAGS_STATES_FETCHING: &str = "fetching";
pub static PUSH_TAGS_STATES_PUSHING: &str = "pushing";
pub static PUSH_TAGS_STATES_DONE: &str = "done";

pub static POPUP_TITLE_SUBMODULES: &str = "Submodules";
pub static POPUP_TITLE_FUZZY_FIND: &str = "Fuzzy Finder";

pub mod symbol {
	pub const WHITESPACE: &str = "\u{00B7}"; //·
	pub const CHECKMARK: &str = "\u{2713}"; //✓
	pub const SPACE: &str = "\u{02FD}"; //˽
	pub const EMPTY_SPACE: &str = " ";
	pub const FOLDER_ICON_COLLAPSED: &str = "\u{25b8}"; //▸
	pub const FOLDER_ICON_EXPANDED: &str = "\u{25be}"; //▾
	pub const EMPTY_STR: &str = "";
}

pub fn title_branches() -> String {
	"Branches".to_string()
}
pub fn title_tags() -> String {
	"Tags".to_string()
}
pub fn title_status(_key_config: &SharedKeyConfig) -> String {
	"Unstaged Changes".to_string()
}
pub fn title_diff(_key_config: &SharedKeyConfig) -> String {
	"Diff: ".to_string()
}
pub fn title_index(_key_config: &SharedKeyConfig) -> String {
	"Staged Changes".to_string()
}
pub fn tab_status(key_config: &SharedKeyConfig) -> String {
	format!(
		"Status [{}]",
		key_config.get_hint(key_config.keys.tab_status)
	)
}
pub fn tab_log(key_config: &SharedKeyConfig) -> String {
	format!("Log [{}]", key_config.get_hint(key_config.keys.tab_log))
}
pub fn tab_files(key_config: &SharedKeyConfig) -> String {
	format!(
		"Files [{}]",
		key_config.get_hint(key_config.keys.tab_files)
	)
}
pub fn tab_stashing(key_config: &SharedKeyConfig) -> String {
	format!(
		"Stashing [{}]",
		key_config.get_hint(key_config.keys.tab_stashing)
	)
}
pub fn tab_stashes(key_config: &SharedKeyConfig) -> String {
	format!(
		"Stashes [{}]",
		key_config.get_hint(key_config.keys.tab_stashes)
	)
}
pub fn tab_divider(_key_config: &SharedKeyConfig) -> String {
	" | ".to_string()
}
pub fn cmd_splitter(_key_config: &SharedKeyConfig) -> String {
	" ".to_string()
}
pub fn msg_opening_editor(_key_config: &SharedKeyConfig) -> String {
	"opening editor...".to_string()
}
pub fn msg_title_error(_key_config: &SharedKeyConfig) -> String {
	"Error".to_string()
}
pub fn msg_title_info(_key_config: &SharedKeyConfig) -> String {
	"Info".to_string()
}
pub fn commit_title() -> String {
	"Commit".to_string()
}

pub fn commit_title_merge() -> String {
	"Commit (Merge)".to_string()
}
pub fn commit_title_revert() -> String {
	"Commit (Revert)".to_string()
}
pub fn commit_title_amend() -> String {
	"Commit (Amend)".to_string()
}
pub fn commit_msg(_key_config: &SharedKeyConfig) -> String {
	"type commit message..".to_string()
}
pub fn commit_first_line_warning(count: usize) -> String {
	format!("[subject length: {}]", count)
}
pub const fn branch_name_invalid() -> &'static str {
	"[invalid name]"
}
pub fn commit_editor_msg(_key_config: &SharedKeyConfig) -> String {
	r##"
# Edit your commit message
# Lines starting with '#' will be ignored"##
		.to_string()
}
pub fn stash_popup_title(_key_config: &SharedKeyConfig) -> String {
	"Stash".to_string()
}
pub fn stash_popup_msg(_key_config: &SharedKeyConfig) -> String {
	"type name (optional)".to_string()
}
pub fn confirm_title_reset() -> String {
	"Reset".to_string()
}
pub fn confirm_title_stashdrop(
	_key_config: &SharedKeyConfig,
	multiple: bool,
) -> String {
	format!("Drop Stash{}", if multiple { "es" } else { "" })
}
pub fn confirm_title_stashpop(
	_key_config: &SharedKeyConfig,
) -> String {
	"Pop".to_string()
}
pub fn confirm_title_merge(
	_key_config: &SharedKeyConfig,
	rebase: bool,
) -> String {
	if rebase {
		"Merge (via rebase)".to_string()
	} else {
		"Merge (via commit)".to_string()
	}
}
pub fn confirm_msg_merge(
	_key_config: &SharedKeyConfig,
	incoming: usize,
	rebase: bool,
) -> String {
	if rebase {
		format!("Rebase onto {} incoming commits?", incoming)
	} else {
		format!("Merge of {} incoming commits?", incoming)
	}
}

pub fn confirm_title_abortmerge() -> String {
	"Abort merge?".to_string()
}
pub fn confirm_title_abortrevert() -> String {
	"Abort revert?".to_string()
}
pub fn confirm_msg_revertchanges() -> String {
	"This will revert all uncommitted changes. Are you sure?"
		.to_string()
}
pub fn confirm_title_abortrebase() -> String {
	"Abort rebase?".to_string()
}
pub fn confirm_msg_abortrebase() -> String {
	"This will revert all uncommitted changes. Are you sure?"
		.to_string()
}
pub fn confirm_msg_reset() -> String {
	"confirm file reset?".to_string()
}
pub fn confirm_msg_reset_lines(lines: usize) -> String {
	format!(
		"are you sure you want to discard {} selected lines?",
		lines
	)
}
pub fn confirm_msg_stashdrop(
	_key_config: &SharedKeyConfig,
	ids: &[CommitId],
) -> String {
	format!(
		"Sure you want to drop following {}stash{}?\n\n{}",
		if ids.len() > 1 {
			format!("{} ", ids.len())
		} else {
			String::default()
		},
		if ids.len() > 1 { "es" } else { "" },
		ids.iter()
			.map(CommitId::get_short_string)
			.collect::<Vec<_>>()
			.join(", ")
	)
}
pub fn confirm_msg_stashpop(_key_config: &SharedKeyConfig) -> String {
	"The stash will be applied and removed from the stash list. Confirm stash pop?"
        .to_string()
}
pub fn confirm_msg_resethunk(
	_key_config: &SharedKeyConfig,
) -> String {
	"confirm reset hunk?".to_string()
}
pub fn confirm_title_delete_branch(
	_key_config: &SharedKeyConfig,
) -> String {
	"Delete Branch".to_string()
}
pub fn confirm_msg_delete_branch(
	_key_config: &SharedKeyConfig,
	branch_ref: &str,
) -> String {
	format!("Confirm deleting branch: '{}' ?", branch_ref)
}
pub fn confirm_title_delete_remote_branch(
	_key_config: &SharedKeyConfig,
) -> String {
	"Delete Remote Branch".to_string()
}
pub fn confirm_msg_delete_remote_branch(
	_key_config: &SharedKeyConfig,
	branch_ref: &str,
) -> String {
	format!("Confirm deleting remote branch: '{}' ?", branch_ref)
}
pub fn confirm_title_delete_tag(
	_key_config: &SharedKeyConfig,
) -> String {
	"Delete Tag".to_string()
}
pub fn confirm_msg_delete_tag(
	_key_config: &SharedKeyConfig,
	tag_name: &str,
) -> String {
	format!("Confirm deleting Tag: '{}' ?", tag_name)
}
pub fn confirm_title_delete_tag_remote() -> String {
	"Delete Tag (remote)".to_string()
}
pub fn confirm_msg_delete_tag_remote(remote_name: &str) -> String {
	format!("Confirm deleting tag on remote '{}'?", remote_name)
}
pub fn confirm_title_force_push(
	_key_config: &SharedKeyConfig,
) -> String {
	"Force Push".to_string()
}
pub fn confirm_msg_force_push(
	_key_config: &SharedKeyConfig,
	branch_ref: &str,
) -> String {
	format!(
        "Confirm force push to branch '{}' ?  This may rewrite history.",
        branch_ref
    )
}
pub fn log_title(_key_config: &SharedKeyConfig) -> String {
	"Commit".to_string()
}
pub fn file_log_title(
	file_path: &str,
	selected: usize,
	revisions: usize,
) -> String {
	format!(
		"Revisions of '{}' ({}/{})",
		file_path, selected, revisions
	)
}
pub fn find_commit_title(_key_config: &SharedKeyConfig) -> String {
    "Find Commit".to_string()
}
pub fn find_commit_msg(_key_config: &SharedKeyConfig) -> String {
    "Search Sha, Author and Message".to_string()
}
pub fn blame_title(_key_config: &SharedKeyConfig) -> String {
	"Blame".to_string()
}
pub fn tag_popup_name_title() -> String {
	"Tag".to_string()
}
pub fn tag_popup_name_msg() -> String {
	"type tag name".to_string()
}
pub fn tag_popup_annotation_title(name: &str) -> String {
	format!("Tag Annotation ({})", name)
}
pub fn tag_popup_annotation_msg() -> String {
	"type tag annotation".to_string()
}
pub fn stashlist_title(_key_config: &SharedKeyConfig) -> String {
	"Stashes".to_string()
}
pub fn help_title(_key_config: &SharedKeyConfig) -> String {
	"Help: all commands".to_string()
}
pub fn stashing_files_title(_key_config: &SharedKeyConfig) -> String {
	"Files to Stash".to_string()
}
pub fn stashing_options_title(
	_key_config: &SharedKeyConfig,
) -> String {
	"Options".to_string()
}
pub fn loading_text(_key_config: &SharedKeyConfig) -> String {
	"Loading ...".to_string()
}
pub fn create_branch_popup_title(
	_key_config: &SharedKeyConfig,
) -> String {
	"Branch".to_string()
}
pub fn create_branch_popup_msg(
	_key_config: &SharedKeyConfig,
) -> String {
	"type branch name".to_string()
}
pub fn username_popup_title(_key_config: &SharedKeyConfig) -> String {
	"Username".to_string()
}
pub fn username_popup_msg(_key_config: &SharedKeyConfig) -> String {
	"type username".to_string()
}
pub fn password_popup_title(_key_config: &SharedKeyConfig) -> String {
	"Password".to_string()
}
pub fn password_popup_msg(_key_config: &SharedKeyConfig) -> String {
	"type password".to_string()
}

pub fn rename_branch_popup_title(
	_key_config: &SharedKeyConfig,
) -> String {
	"Rename Branch".to_string()
}
pub fn rename_branch_popup_msg(
	_key_config: &SharedKeyConfig,
) -> String {
	"new branch name".to_string()
}

pub mod commit {
	use crate::keys::SharedKeyConfig;

	pub fn details_author() -> String {
		"Author: ".to_string()
	}
	pub fn details_committer() -> String {
		"Committer: ".to_string()
	}
	pub fn details_sha() -> String {
		"Sha: ".to_string()
	}
	pub fn details_date() -> String {
		"Date: ".to_string()
	}
	pub fn details_tags() -> String {
		"Tags: ".to_string()
	}
	pub fn details_message() -> String {
		"Subject: ".to_string()
	}
	pub fn details_info_title(
		_key_config: &SharedKeyConfig,
	) -> String {
		"Info".to_string()
	}
	pub fn compare_details_info_title(
		old: bool,
		hash: &str,
	) -> String {
		format!("{}: {}", if old { "Old" } else { "New" }, hash)
	}
	pub fn details_message_title(
		_key_config: &SharedKeyConfig,
	) -> String {
		"Message".to_string()
	}
	pub fn details_files_title(
		_key_config: &SharedKeyConfig,
	) -> String {
		"Files:".to_string()
	}
}

pub mod commands {
	use crate::components::CommandText;
	use crate::keys::SharedKeyConfig;

	static CMD_GROUP_GENERAL: &str = "-- General --";
	static CMD_GROUP_DIFF: &str = "-- Diff --";
	static CMD_GROUP_CHANGES: &str = "-- Changes --";
	static CMD_GROUP_COMMIT: &str = "-- Commit --";
	static CMD_GROUP_STASHING: &str = "-- Stashing --";
	static CMD_GROUP_STASHES: &str = "-- Stashes --";
	static CMD_GROUP_LOG: &str = "-- Log --";
	static CMD_GROUP_BRANCHES: &str = "-- Branches --";

	pub fn toggle_tabs(key_config: &SharedKeyConfig) -> CommandText {
		CommandText::new(
			format!(
				"Next [{}]",
				key_config.get_hint(key_config.keys.tab_toggle)
			),
			"switch to next tab",
			CMD_GROUP_GENERAL,
		)
	}
	pub fn find_file(key_config: &SharedKeyConfig) -> CommandText {
		CommandText::new(
			format!(
				"Find [{}]",
				key_config.get_hint(key_config.keys.file_find)
			),
			"find file in tree",
			CMD_GROUP_GENERAL,
		)
	}
	pub fn toggle_tabs_direct(
		key_config: &SharedKeyConfig,
	) -> CommandText {
		CommandText::new(
			format!(
				"Tab [{}{}{}{}{}]",
				key_config.get_hint(key_config.keys.tab_status),
				key_config.get_hint(key_config.keys.tab_log),
				key_config.get_hint(key_config.keys.tab_files),
				key_config.get_hint(key_config.keys.tab_stashing),
				key_config.get_hint(key_config.keys.tab_stashes),
			),
			"switch top level tabs directly",
			CMD_GROUP_GENERAL,
		)
	}
	pub fn options_popup(
		key_config: &SharedKeyConfig,
	) -> CommandText {
		CommandText::new(
			format!(
				"Options [{}]",
				key_config.get_hint(key_config.keys.open_options),
			),
			"open options popup",
			CMD_GROUP_GENERAL,
		)
	}
	pub fn help_open(key_config: &SharedKeyConfig) -> CommandText {
		CommandText::new(
			format!(
				"Help [{}]",
				key_config.get_hint(key_config.keys.open_help)
			),
			"open this help screen",
			CMD_GROUP_GENERAL,
		)
	}
	pub fn navigate_commit_message(
		key_config: &SharedKeyConfig,
	) -> CommandText {
		CommandText::new(
			format!(
				"Nav [{}{}]",
				key_config.get_hint(key_config.keys.move_up),
				key_config.get_hint(key_config.keys.move_down)
			),
			"navigate commit message",
			CMD_GROUP_GENERAL,
		)
	}
	pub fn navigate_tree(
		key_config: &SharedKeyConfig,
	) -> CommandText {
		CommandText::new(
			format!(
				"Nav [{}{}{}{}]",
				key_config.get_hint(key_config.keys.move_up),
				key_config.get_hint(key_config.keys.move_down),
				key_config.get_hint(key_config.keys.move_right),
				key_config.get_hint(key_config.keys.move_left)
			),
			"navigate tree view, collapse, expand",
			CMD_GROUP_GENERAL,
		)
	}
	pub fn scroll(key_config: &SharedKeyConfig) -> CommandText {
		CommandText::new(
			format!(
				"Scroll [{}{}]",
				key_config.get_hint(key_config.keys.focus_above),
				key_config.get_hint(key_config.keys.focus_below)
			),
			"scroll up or down in focused view",
			CMD_GROUP_GENERAL,
		)
	}
	pub fn commit_list_mark(
		key_config: &SharedKeyConfig,
		marked: bool,
	) -> CommandText {
		CommandText::new(
			format!(
				"{} [{}]",
				if marked { "Unmark" } else { "Mark" },
				key_config.get_hint(key_config.keys.log_mark_commit),
			),
			"mark multiple commits",
			CMD_GROUP_GENERAL,
		)
	}
	pub fn copy(key_config: &SharedKeyConfig) -> CommandText {
		CommandText::new(
			format!(
				"Copy [{}]",
				key_config.get_hint(key_config.keys.copy),
			),
			"copy selected lines to clipboard",
			CMD_GROUP_DIFF,
		)
	}
	pub fn copy_hash(key_config: &SharedKeyConfig) -> CommandText {
		CommandText::new(
			format!(
				"Copy Hash [{}]",
				key_config.get_hint(key_config.keys.copy),
			),
			"copy selected commit hash to clipboard",
			CMD_GROUP_LOG,
		)
	}
	pub fn push_tags(key_config: &SharedKeyConfig) -> CommandText {
		CommandText::new(
			format!(
				"Push Tags [{}]",
				key_config.get_hint(key_config.keys.push),
			),
			"push tags to remote",
			CMD_GROUP_LOG,
		)
	}
	pub fn show_tag_annotation(
		key_config: &SharedKeyConfig,
	) -> CommandText {
		CommandText::new(
			format!(
				"Annotation [{}]",
				key_config.get_hint(key_config.keys.move_right),
			),
			"show tag annotation",
			CMD_GROUP_LOG,
		)
	}
	pub fn diff_home_end(
		key_config: &SharedKeyConfig,
	) -> CommandText {
		CommandText::new(
			format!(
				"Jump up/down [{},{},{},{}]",
				key_config.get_hint(key_config.keys.home),
				key_config.get_hint(key_config.keys.end),
				key_config.get_hint(key_config.keys.move_up),
				key_config.get_hint(key_config.keys.move_down)
			),
			"scroll to top or bottom of diff",
			CMD_GROUP_DIFF,
		)
	}
	pub fn diff_hunk_add(
		key_config: &SharedKeyConfig,
	) -> CommandText {
		CommandText::new(
			format!(
				"Add hunk [{}]",
				key_config
					.get_hint(key_config.keys.stage_unstage_item),
			),
			"adds selected hunk to stage",
			CMD_GROUP_DIFF,
		)
	}
	pub fn diff_hunk_revert(
		key_config: &SharedKeyConfig,
	) -> CommandText {
		CommandText::new(
			format!(
				"Reset hunk [{}]",
				key_config
					.get_hint(key_config.keys.status_reset_item),
			),
			"reverts selected hunk",
			CMD_GROUP_DIFF,
		)
	}
	pub fn diff_lines_revert(
		key_config: &SharedKeyConfig,
	) -> CommandText {
		CommandText::new(
			format!(
				"Reset lines [{}]",
				key_config.get_hint(key_config.keys.diff_reset_lines),
			),
			"resets selected lines",
			CMD_GROUP_DIFF,
		)
	}
	pub fn diff_lines_stage(
		key_config: &SharedKeyConfig,
	) -> CommandText {
		CommandText::new(
			format!(
				"Stage lines [{}]",
				key_config.get_hint(key_config.keys.diff_stage_lines),
			),
			"stage selected lines",
			CMD_GROUP_DIFF,
		)
	}
	pub fn diff_lines_unstage(
		key_config: &SharedKeyConfig,
	) -> CommandText {
		CommandText::new(
			format!(
				"Unstage lines [{}]",
				key_config.get_hint(key_config.keys.diff_stage_lines),
			),
			"unstage selected lines",
			CMD_GROUP_DIFF,
		)
	}
	pub fn diff_hunk_remove(
		key_config: &SharedKeyConfig,
	) -> CommandText {
		CommandText::new(
			format!(
				"Remove hunk [{}]",
				key_config
					.get_hint(key_config.keys.stage_unstage_item),
			),
			"removes selected hunk from stage",
			CMD_GROUP_DIFF,
		)
	}
	pub fn close_popup(key_config: &SharedKeyConfig) -> CommandText {
		CommandText::new(
			format!(
				"Close [{}]",
				key_config.get_hint(key_config.keys.exit_popup),
			),
			"close overlay (e.g commit, help)",
			CMD_GROUP_GENERAL,
		)
	}
	pub fn close_msg(key_config: &SharedKeyConfig) -> CommandText {
		CommandText::new(
			format!(
				"Close [{}]",
				key_config.get_hint(key_config.keys.enter),
			),
			"close msg popup (e.g msg)",
			CMD_GROUP_GENERAL,
		)
		.hide_help()
	}
	pub fn validate_msg(key_config: &SharedKeyConfig) -> CommandText {
		CommandText::new(
			format!(
				"Validate [{}]",
				key_config.get_hint(key_config.keys.enter),
			),
			"validate msg",
			CMD_GROUP_GENERAL,
		)
		.hide_help()
	}

	pub fn abort_merge(key_config: &SharedKeyConfig) -> CommandText {
		CommandText::new(
			format!(
				"Abort merge [{}]",
				key_config.get_hint(key_config.keys.abort_merge),
			),
			"abort ongoing merge",
			CMD_GROUP_GENERAL,
		)
	}

	pub fn abort_revert(key_config: &SharedKeyConfig) -> CommandText {
		CommandText::new(
			format!(
				"Abort revert [{}]",
				key_config.get_hint(key_config.keys.abort_merge),
			),
			"abort ongoing revert",
			CMD_GROUP_GENERAL,
		)
	}

	pub fn view_submodules(
		key_config: &SharedKeyConfig,
	) -> CommandText {
		CommandText::new(
			format!(
				"Submodules [{}]",
				key_config.get_hint(key_config.keys.view_submodules),
			),
			"open submodule view",
			CMD_GROUP_GENERAL,
		)
	}

	pub fn open_submodule(
		key_config: &SharedKeyConfig,
	) -> CommandText {
		CommandText::new(
			format!(
				"Open [{}]",
				key_config.get_hint(key_config.keys.enter),
			),
			"open submodule",
			CMD_GROUP_GENERAL,
		)
	}

	pub fn open_submodule_parent(
		key_config: &SharedKeyConfig,
	) -> CommandText {
		CommandText::new(
			format!(
				"Open Parent [{}]",
				key_config
					.get_hint(key_config.keys.view_submodule_parent),
			),
			"open submodule parent repo",
			CMD_GROUP_GENERAL,
		)
	}

	pub fn update_submodule(
		key_config: &SharedKeyConfig,
	) -> CommandText {
		CommandText::new(
			format!(
				"Update [{}]",
				key_config.get_hint(key_config.keys.update_submodule),
			),
			"update submodule",
			CMD_GROUP_GENERAL,
		)
	}

	pub fn continue_rebase(
		key_config: &SharedKeyConfig,
	) -> CommandText {
		CommandText::new(
			format!(
				"Continue rebase [{}]",
				key_config.get_hint(key_config.keys.rebase_branch),
			),
			"continue ongoing rebase",
			CMD_GROUP_GENERAL,
		)
	}

	pub fn abort_rebase(key_config: &SharedKeyConfig) -> CommandText {
		CommandText::new(
			format!(
				"Abort rebase [{}]",
				key_config.get_hint(key_config.keys.abort_merge),
			),
			"abort ongoing rebase",
			CMD_GROUP_GENERAL,
		)
	}

	pub fn select_staging(
		key_config: &SharedKeyConfig,
	) -> CommandText {
		CommandText::new(
			format!(
				"To stage [{}]",
				key_config.get_hint(key_config.keys.toggle_workarea),
			),
			"focus/select staging area",
			CMD_GROUP_GENERAL,
		)
	}
	pub fn select_unstaged(
		key_config: &SharedKeyConfig,
	) -> CommandText {
		CommandText::new(
			format!(
				"To unstaged [{}]",
				key_config.get_hint(key_config.keys.toggle_workarea),
			),
			"focus/select unstaged area",
			CMD_GROUP_GENERAL,
		)
	}
	pub fn undo_commit(key_config: &SharedKeyConfig) -> CommandText {
		CommandText::new(
			format!(
				"Undo Commit [{}]",
				key_config.get_hint(key_config.keys.undo_commit),
			),
			"undo last commit",
			CMD_GROUP_GENERAL,
		)
	}
	pub fn commit_open(key_config: &SharedKeyConfig) -> CommandText {
		CommandText::new(
			format!(
				"Commit [{}]",
				key_config.get_hint(key_config.keys.open_commit),
			),
			"open commit popup (available in non-empty stage)",
			CMD_GROUP_COMMIT,
		)
	}
	pub fn commit_open_editor(
		key_config: &SharedKeyConfig,
	) -> CommandText {
		CommandText::new(
			format!(
				"Open editor [{}]",
				key_config
					.get_hint(key_config.keys.open_commit_editor),
			),
			"open commit editor (available in commit popup)",
			CMD_GROUP_COMMIT,
		)
	}
	pub fn commit_enter(key_config: &SharedKeyConfig) -> CommandText {
		CommandText::new(
			format!(
				"Commit [{}]",
				key_config.get_hint(key_config.keys.enter),
			),
			"commit (available when commit message is non-empty)",
			CMD_GROUP_COMMIT,
		)
		.hide_help()
	}
	pub fn commit_amend(key_config: &SharedKeyConfig) -> CommandText {
		CommandText::new(
			format!(
				"Amend [{}]",
				key_config.get_hint(key_config.keys.commit_amend),
			),
			"amend last commit (available in commit popup)",
			CMD_GROUP_COMMIT,
		)
	}
	pub fn edit_item(key_config: &SharedKeyConfig) -> CommandText {
		CommandText::new(
			format!(
				"Edit [{}]",
				key_config.get_hint(key_config.keys.edit_file),
			),
			"edit the currently selected file in an external editor",
			CMD_GROUP_CHANGES,
		)
	}
	pub fn stage_item(key_config: &SharedKeyConfig) -> CommandText {
		CommandText::new(
			format!(
				"Stage [{}]",
				key_config
					.get_hint(key_config.keys.stage_unstage_item),
			),
			"stage currently selected file or entire path",
			CMD_GROUP_CHANGES,
		)
	}
	pub fn stage_all(key_config: &SharedKeyConfig) -> CommandText {
		CommandText::new(
			format!(
				"Stage All [{}]",
				key_config.get_hint(key_config.keys.status_stage_all),
			),
			"stage all changes (in unstaged files)",
			CMD_GROUP_CHANGES,
		)
	}
	pub fn unstage_item(key_config: &SharedKeyConfig) -> CommandText {
		CommandText::new(
			format!(
				"Unstage [{}]",
				key_config
					.get_hint(key_config.keys.stage_unstage_item),
			),
			"unstage currently selected file or entire path",
			CMD_GROUP_CHANGES,
		)
	}
	pub fn unstage_all(key_config: &SharedKeyConfig) -> CommandText {
		CommandText::new(
			format!(
				"Unstage all [{}]",
				key_config.get_hint(key_config.keys.status_stage_all),
			),
			"unstage all files (in staged files)",
			CMD_GROUP_CHANGES,
		)
	}
	pub fn reset_item(key_config: &SharedKeyConfig) -> CommandText {
		CommandText::new(
			format!(
				"Reset [{}]",
				key_config
					.get_hint(key_config.keys.status_reset_item),
			),
			"revert changes in selected file or entire path",
			CMD_GROUP_CHANGES,
		)
	}
	pub fn ignore_item(key_config: &SharedKeyConfig) -> CommandText {
		CommandText::new(
			format!(
				"Ignore [{}]",
				key_config
					.get_hint(key_config.keys.status_ignore_file),
			),
			"Add file or path to .gitignore",
			CMD_GROUP_CHANGES,
		)
	}

	pub fn diff_focus_left(
		key_config: &SharedKeyConfig,
	) -> CommandText {
		CommandText::new(
			format!(
				"Back [{}]",
				key_config.get_hint(key_config.keys.focus_left),
			),
			"view and select changed files",
			CMD_GROUP_GENERAL,
		)
	}
	pub fn diff_focus_right(
		key_config: &SharedKeyConfig,
	) -> CommandText {
		CommandText::new(
			format!(
				"Diff [{}]",
				key_config.get_hint(key_config.keys.focus_right),
			),
			"inspect file diff",
			CMD_GROUP_GENERAL,
		)
	}
	pub fn quit(key_config: &SharedKeyConfig) -> CommandText {
		CommandText::new(
			format!(
				"Quit [{}]",
				key_config.get_hint(key_config.keys.exit),
			),
			"quit gitui application",
			CMD_GROUP_GENERAL,
		)
	}
	pub fn confirm_action(
		key_config: &SharedKeyConfig,
	) -> CommandText {
		CommandText::new(
			format!(
				"Confirm [{}]",
				key_config.get_hint(key_config.keys.enter),
			),
			"confirm action",
			CMD_GROUP_GENERAL,
		)
	}
	pub fn stashing_save(
		key_config: &SharedKeyConfig,
	) -> CommandText {
		CommandText::new(
			format!(
				"Save [{}]",
				key_config.get_hint(key_config.keys.stashing_save),
			),
			"opens stash name input popup",
			CMD_GROUP_STASHING,
		)
	}
	pub fn stashing_toggle_indexed(
		key_config: &SharedKeyConfig,
	) -> CommandText {
		CommandText::new(
			format!(
				"Toggle Staged [{}]",
				key_config
					.get_hint(key_config.keys.stashing_toggle_index),
			),
			"toggle including staged files into stash",
			CMD_GROUP_STASHING,
		)
	}
	pub fn stashing_toggle_untracked(
		key_config: &SharedKeyConfig,
	) -> CommandText {
		CommandText::new(
			format!(
				"Toggle Untracked [{}]",
				key_config.get_hint(
					key_config.keys.stashing_toggle_untracked
				),
			),
			"toggle including untracked files into stash",
			CMD_GROUP_STASHING,
		)
	}
	pub fn stashing_confirm_msg(
		key_config: &SharedKeyConfig,
	) -> CommandText {
		CommandText::new(
			format!(
				"Stash [{}]",
				key_config.get_hint(key_config.keys.enter),
			),
			"save files to stash",
			CMD_GROUP_STASHING,
		)
	}
	pub fn stashlist_apply(
		key_config: &SharedKeyConfig,
	) -> CommandText {
		CommandText::new(
			format!(
				"Apply [{}]",
				key_config.get_hint(key_config.keys.stash_apply),
			),
			"apply selected stash",
			CMD_GROUP_STASHES,
		)
	}
	pub fn stashlist_drop(
		key_config: &SharedKeyConfig,
		marked: usize,
	) -> CommandText {
		CommandText::new(
			format!(
				"Drop{} [{}]",
				if marked == 0 {
					String::default()
				} else {
					format!(" {}", marked)
				},
				key_config.get_hint(key_config.keys.stash_drop),
			),
			"drop selected stash",
			CMD_GROUP_STASHES,
		)
	}
	pub fn stashlist_pop(
		key_config: &SharedKeyConfig,
	) -> CommandText {
		CommandText::new(
			format!(
				"Pop [{}]",
				key_config.get_hint(key_config.keys.enter),
			),
			"pop selected stash",
			CMD_GROUP_STASHES,
		)
	}
	pub fn stashlist_inspect(
		key_config: &SharedKeyConfig,
	) -> CommandText {
		CommandText::new(
			format!(
				"Inspect [{}]",
				key_config.get_hint(key_config.keys.focus_right),
			),
			"open stash commit details (allows to diff files)",
			CMD_GROUP_STASHES,
		)
	}
	pub fn log_details_toggle(
		key_config: &SharedKeyConfig,
	) -> CommandText {
		CommandText::new(
			format!(
				"Details [{}]",
				key_config.get_hint(key_config.keys.enter),
			),
			"open details of selected commit",
			CMD_GROUP_LOG,
		)
	}

	pub fn commit_details_open(
		key_config: &SharedKeyConfig,
	) -> CommandText {
		CommandText::new(
			format!(
				"Inspect [{}]",
				key_config.get_hint(key_config.keys.focus_right),
			),
			"inspect selected commit in detail",
			CMD_GROUP_GENERAL,
		)
	}

	pub fn blame_file(key_config: &SharedKeyConfig) -> CommandText {
		CommandText::new(
			format!(
				"Blame [{}]",
				key_config.get_hint(key_config.keys.blame),
			),
			"open blame view of selected file",
			CMD_GROUP_GENERAL,
		)
	}
	pub fn open_file_history(
		key_config: &SharedKeyConfig,
	) -> CommandText {
		CommandText::new(
			format!(
				"History [{}]",
				key_config.get_hint(key_config.keys.file_history),
			),
			"open history of selected file",
			CMD_GROUP_LOG,
		)
	}
	pub fn log_tag_commit(
		key_config: &SharedKeyConfig,
	) -> CommandText {
		CommandText::new(
			format!(
				"Tag [{}]",
				key_config.get_hint(key_config.keys.log_tag_commit),
			),
			"tag commit",
			CMD_GROUP_LOG,
		)
	}
	pub fn inspect_file_tree(
		key_config: &SharedKeyConfig,
	) -> CommandText {
		CommandText::new(
			format!(
				"Files [{}]",
				key_config.get_hint(key_config.keys.open_file_tree),
			),
			"inspect file tree at specific revision",
			CMD_GROUP_LOG,
		)
	}
	pub fn revert_commit(
		key_config: &SharedKeyConfig,
	) -> CommandText {
		CommandText::new(
			format!(
				"Revert [{}]",
				key_config
					.get_hint(key_config.keys.status_reset_item),
			),
			"revert commit",
			CMD_GROUP_LOG,
		)
	}
	pub fn tag_commit_confirm_msg(
		key_config: &SharedKeyConfig,
	) -> CommandText {
		CommandText::new(
			format!(
				"Tag [{}]",
				key_config.get_hint(key_config.keys.enter),
			),
			"tag commit",
			CMD_GROUP_LOG,
		)
	}

	pub fn tag_annotate_msg(
		key_config: &SharedKeyConfig,
	) -> CommandText {
		CommandText::new(
			format!(
				"Annotate [{}]",
				key_config.get_hint(key_config.keys.tag_annotate),
			),
			"annotate tag",
			CMD_GROUP_LOG,
		)
	}

	pub fn create_branch_confirm_msg(
		key_config: &SharedKeyConfig,
	) -> CommandText {
		CommandText::new(
			format!(
				"Create Branch [{}]",
				key_config.get_hint(key_config.keys.enter),
			),
			"create branch",
			CMD_GROUP_BRANCHES,
		)
		.hide_help()
	}
	pub fn open_branch_create_popup(
		key_config: &SharedKeyConfig,
	) -> CommandText {
		CommandText::new(
			format!(
				"Create [{}]",
				key_config.get_hint(key_config.keys.create_branch),
			),
			"open create branch popup",
			CMD_GROUP_BRANCHES,
		)
	}
	pub fn rename_branch_confirm_msg(
		key_config: &SharedKeyConfig,
	) -> CommandText {
		CommandText::new(
			format!(
				"Rename Branch [{}]",
				key_config.get_hint(key_config.keys.enter),
			),
			"rename branch",
			CMD_GROUP_BRANCHES,
		)
		.hide_help()
	}
	pub fn rename_branch_popup(
		key_config: &SharedKeyConfig,
	) -> CommandText {
		CommandText::new(
			format!(
				"Rename Branch [{}]",
				key_config.get_hint(key_config.keys.rename_branch),
			),
			"rename branch",
			CMD_GROUP_BRANCHES,
		)
	}
	pub fn delete_branch_popup(
		key_config: &SharedKeyConfig,
	) -> CommandText {
		CommandText::new(
			format!(
				"Delete [{}]",
				key_config.get_hint(key_config.keys.delete_branch),
			),
			"delete a branch",
			CMD_GROUP_BRANCHES,
		)
	}
	pub fn merge_branch_popup(
		key_config: &SharedKeyConfig,
	) -> CommandText {
		CommandText::new(
			format!(
				"Merge [{}]",
				key_config.get_hint(key_config.keys.merge_branch),
			),
			"merge a branch",
			CMD_GROUP_BRANCHES,
		)
	}

	pub fn branch_popup_rebase(
		key_config: &SharedKeyConfig,
	) -> CommandText {
		CommandText::new(
			format!(
				"Rebase [{}]",
				key_config.get_hint(key_config.keys.rebase_branch),
			),
			"rebase a branch",
			CMD_GROUP_BRANCHES,
		)
	}

	pub fn compare_with_head(
		key_config: &SharedKeyConfig,
	) -> CommandText {
		CommandText::new(
			format!(
				"Compare [{}]",
				key_config.get_hint(key_config.keys.compare_commits),
			),
			"compare with head",
			CMD_GROUP_BRANCHES,
		)
	}

	pub fn compare_commits(
		key_config: &SharedKeyConfig,
	) -> CommandText {
		CommandText::new(
			format!(
				"Compare Commits [{}]",
				key_config.get_hint(key_config.keys.compare_commits),
			),
			"compare two marked commits",
			CMD_GROUP_LOG,
		)
	}

	pub fn select_branch_popup(
		key_config: &SharedKeyConfig,
	) -> CommandText {
		CommandText::new(
			format!(
				"Checkout [{}]",
				key_config.get_hint(key_config.keys.enter),
			),
			"checkout branch",
			CMD_GROUP_BRANCHES,
		)
	}
	pub fn toggle_branch_popup(
		key_config: &SharedKeyConfig,
		local: bool,
	) -> CommandText {
		CommandText::new(
			format!(
				"{} [{}]",
				if local { "Remote" } else { "Local" },
				key_config.get_hint(key_config.keys.tab_toggle),
			),
			"toggle branch type (remote/local)",
			CMD_GROUP_BRANCHES,
		)
	}
	pub fn open_branch_select_popup(
		key_config: &SharedKeyConfig,
	) -> CommandText {
		CommandText::new(
			format!(
				"Branches [{}]",
				key_config.get_hint(key_config.keys.select_branch),
			),
			"open branch popup",
			CMD_GROUP_BRANCHES,
		)
	}

<<<<<<< HEAD
    pub fn toggle_tabs(key_config: &SharedKeyConfig) -> CommandText {
        CommandText::new(
            format!(
                "Next [{}]",
                key_config.get_hint(key_config.tab_toggle)
            ),
            "switch to next tab",
            CMD_GROUP_GENERAL,
        )
    }
    pub fn toggle_tabs_direct(
        key_config: &SharedKeyConfig,
    ) -> CommandText {
        CommandText::new(
            format!(
                "Tab [{}{}{}{}]",
                key_config.get_hint(key_config.tab_status),
                key_config.get_hint(key_config.tab_log),
                key_config.get_hint(key_config.tab_stashing),
                key_config.get_hint(key_config.tab_stashes),
            ),
            "switch top level tabs directly",
            CMD_GROUP_GENERAL,
        )
    }
    pub fn help_open(key_config: &SharedKeyConfig) -> CommandText {
        CommandText::new(
            format!(
                "Help [{}]",
                key_config.get_hint(key_config.open_help)
            ),
            "open this help screen",
            CMD_GROUP_GENERAL,
        )
    }
    pub fn navigate_commit_message(
        key_config: &SharedKeyConfig,
    ) -> CommandText {
        CommandText::new(
            format!(
                "Nav [{}{}]",
                key_config.get_hint(key_config.move_up),
                key_config.get_hint(key_config.move_down)
            ),
            "navigate commit message",
            CMD_GROUP_GENERAL,
        )
    }
    pub fn navigate_tree(
        key_config: &SharedKeyConfig,
    ) -> CommandText {
        CommandText::new(
            format!(
                "Nav [{}{}{}{}]",
                key_config.get_hint(key_config.move_up),
                key_config.get_hint(key_config.move_down),
                key_config.get_hint(key_config.move_right),
                key_config.get_hint(key_config.move_left)
            ),
            "navigate tree view",
            CMD_GROUP_GENERAL,
        )
    }
    pub fn scroll(key_config: &SharedKeyConfig) -> CommandText {
        CommandText::new(
            format!(
                "Scroll [{}{}]",
                key_config.get_hint(key_config.focus_above),
                key_config.get_hint(key_config.focus_below)
            ),
            "scroll up or down in focused view",
            CMD_GROUP_GENERAL,
        )
    }
    pub fn copy(key_config: &SharedKeyConfig) -> CommandText {
        CommandText::new(
            format!(
                "Copy [{}]",
                key_config.get_hint(key_config.copy),
            ),
            "copy selected lines to clipboard",
            CMD_GROUP_DIFF,
        )
    }
    pub fn copy_hash(key_config: &SharedKeyConfig) -> CommandText {
        CommandText::new(
            format!(
                "Copy Hash [{}]",
                key_config.get_hint(key_config.copy),
            ),
            "copy selected commit hash to clipboard",
            CMD_GROUP_LOG,
        )
    }

    pub fn push_tags(key_config: &SharedKeyConfig) -> CommandText {
        CommandText::new(
            format!(
                "Push Tags [{}]",
                key_config.get_hint(key_config.push),
            ),
            "push tags to remote",
            CMD_GROUP_LOG,
        )
    }

    pub fn find_commit(key_config: &SharedKeyConfig) -> CommandText {
        CommandText::new(
            format!(
                "Find Commit [{}]",
                key_config
                    .get_hint(key_config.show_find_commit_text_input),
            ),
            "show find commit box to search by sha, author or message",
            CMD_GROUP_LOG,
        )
    }

    pub fn diff_home_end(
        key_config: &SharedKeyConfig,
    ) -> CommandText {
        CommandText::new(
            format!(
                "Jump up/down [{},{},{},{}]",
                key_config.get_hint(key_config.home),
                key_config.get_hint(key_config.end),
                key_config.get_hint(key_config.move_up),
                key_config.get_hint(key_config.move_down)
            ),
            "scroll to top or bottom of diff",
            CMD_GROUP_DIFF,
        )
    }
    pub fn diff_hunk_add(
        key_config: &SharedKeyConfig,
    ) -> CommandText {
        CommandText::new(
            format!(
                "Add hunk [{}]",
                key_config.get_hint(key_config.enter),
            ),
            "adds selected hunk to stage",
            CMD_GROUP_DIFF,
        )
    }
    pub fn diff_hunk_revert(
        key_config: &SharedKeyConfig,
    ) -> CommandText {
        CommandText::new(
            format!(
                "Reset hunk [{}]",
                key_config.get_hint(key_config.status_reset_item),
            ),
            "reverts selected hunk",
            CMD_GROUP_DIFF,
        )
    }
    pub fn diff_lines_revert(
        key_config: &SharedKeyConfig,
    ) -> CommandText {
        CommandText::new(
            format!(
                "Reset lines [{}]",
                key_config.get_hint(key_config.diff_reset_lines),
            ),
            "resets selected lines",
            CMD_GROUP_DIFF,
        )
    }
    pub fn diff_lines_stage(
        key_config: &SharedKeyConfig,
    ) -> CommandText {
        CommandText::new(
            format!(
                "Stage lines [{}]",
                key_config.get_hint(key_config.diff_stage_lines),
            ),
            "stage selected lines",
            CMD_GROUP_DIFF,
        )
    }
    pub fn diff_lines_unstage(
        key_config: &SharedKeyConfig,
    ) -> CommandText {
        CommandText::new(
            format!(
                "Unstage lines [{}]",
                key_config.get_hint(key_config.diff_stage_lines),
            ),
            "unstage selected lines",
            CMD_GROUP_DIFF,
        )
    }
    pub fn diff_hunk_remove(
        key_config: &SharedKeyConfig,
    ) -> CommandText {
        CommandText::new(
            format!(
                "Remove hunk [{}]",
                key_config.get_hint(key_config.enter),
            ),
            "removes selected hunk from stage",
            CMD_GROUP_DIFF,
        )
    }
    pub fn close_popup(key_config: &SharedKeyConfig) -> CommandText {
        CommandText::new(
            format!(
                "Close [{}]",
                key_config.get_hint(key_config.exit_popup),
            ),
            "close overlay (e.g commit, help)",
            CMD_GROUP_GENERAL,
        )
    }
    pub fn close_msg(key_config: &SharedKeyConfig) -> CommandText {
        CommandText::new(
            format!(
                "Close [{}]",
                key_config.get_hint(key_config.enter),
            ),
            "close msg popup (e.g msg)",
            CMD_GROUP_GENERAL,
        )
        .hide_help()
    }
    pub fn validate_msg(key_config: &SharedKeyConfig) -> CommandText {
        CommandText::new(
            format!(
                "Validate [{}]",
                key_config.get_hint(key_config.enter),
            ),
            "validate msg",
            CMD_GROUP_GENERAL,
        )
        .hide_help()
    }
    pub fn select_status(
        key_config: &SharedKeyConfig,
    ) -> CommandText {
        CommandText::new(
            format!(
                "To files [{},{}]",
                key_config.get_hint(key_config.tab_status),
                key_config.get_hint(key_config.tab_log),
            ),
            "focus/select file tree of staged or unstaged files",
            CMD_GROUP_GENERAL,
        )
    }
    pub fn abort_merge(key_config: &SharedKeyConfig) -> CommandText {
        CommandText::new(
            format!(
                "Abort merge [{}]",
                key_config.get_hint(key_config.abort_merge),
            ),
            "abort ongoing merge",
            CMD_GROUP_GENERAL,
        )
    }
    pub fn select_staging(
        key_config: &SharedKeyConfig,
    ) -> CommandText {
        CommandText::new(
            format!(
                "To stage [{}]",
                key_config.get_hint(key_config.toggle_workarea),
            ),
            "focus/select staging area",
            CMD_GROUP_GENERAL,
        )
    }
    pub fn select_unstaged(
        key_config: &SharedKeyConfig,
    ) -> CommandText {
        CommandText::new(
            format!(
                "To unstaged [{}]",
                key_config.get_hint(key_config.toggle_workarea),
            ),
            "focus/select unstaged area",
            CMD_GROUP_GENERAL,
        )
    }
    pub fn commit_open(key_config: &SharedKeyConfig) -> CommandText {
        CommandText::new(
            format!(
                "Commit [{}]",
                key_config.get_hint(key_config.open_commit),
            ),
            "open commit popup (available in non-empty stage)",
            CMD_GROUP_COMMIT,
        )
    }
    pub fn commit_open_editor(
        key_config: &SharedKeyConfig,
    ) -> CommandText {
        CommandText::new(
            format!(
                "Open editor [{}]",
                key_config.get_hint(key_config.open_commit_editor),
            ),
            "open commit editor (available in non-empty stage)",
            CMD_GROUP_COMMIT,
        )
    }
    pub fn commit_enter(key_config: &SharedKeyConfig) -> CommandText {
        CommandText::new(
            format!(
                "Commit [{}]",
                key_config.get_hint(key_config.enter),
            ),
            "commit (available when commit message is non-empty)",
            CMD_GROUP_COMMIT,
        )
    }
    pub fn commit_amend(key_config: &SharedKeyConfig) -> CommandText {
        CommandText::new(
            format!(
                "Amend [{}]",
                key_config.get_hint(key_config.commit_amend),
            ),
            "amend last commit",
            CMD_GROUP_COMMIT,
        )
    }
    pub fn edit_item(key_config: &SharedKeyConfig) -> CommandText {
        CommandText::new(
            format!(
                "Edit [{}]",
                key_config.get_hint(key_config.edit_file),
            ),
            "edit the currently selected file in an external editor",
            CMD_GROUP_CHANGES,
        )
    }
    pub fn stage_item(key_config: &SharedKeyConfig) -> CommandText {
        CommandText::new(
            format!(
                "Stage [{}]",
                key_config.get_hint(key_config.enter),
            ),
            "stage currently selected file or entire path",
            CMD_GROUP_CHANGES,
        )
    }
    pub fn stage_all(key_config: &SharedKeyConfig) -> CommandText {
        CommandText::new(
            format!(
                "Stage All [{}]",
                key_config.get_hint(key_config.status_stage_all),
            ),
            "stage all changes (in unstaged files)",
            CMD_GROUP_CHANGES,
        )
    }
    pub fn unstage_item(key_config: &SharedKeyConfig) -> CommandText {
        CommandText::new(
            format!(
                "Unstage [{}]",
                key_config.get_hint(key_config.enter),
            ),
            "unstage currently selected file or entire path",
            CMD_GROUP_CHANGES,
        )
    }
    pub fn unstage_all(key_config: &SharedKeyConfig) -> CommandText {
        CommandText::new(
            format!(
                "Unstage all [{}]",
                key_config.get_hint(key_config.status_stage_all),
            ),
            "unstage all files (in staged files)",
            CMD_GROUP_CHANGES,
        )
    }
    pub fn reset_item(key_config: &SharedKeyConfig) -> CommandText {
        CommandText::new(
            format!(
                "Reset [{}]",
                key_config.get_hint(key_config.status_reset_item),
            ),
            "revert changes in selected file or entire path",
            CMD_GROUP_CHANGES,
        )
    }
    pub fn ignore_item(key_config: &SharedKeyConfig) -> CommandText {
        CommandText::new(
            format!(
                "Ignore [{}]",
                key_config.get_hint(key_config.status_ignore_file),
            ),
            "Add file or path to .gitignore",
            CMD_GROUP_CHANGES,
        )
    }
=======
	pub fn open_tags_popup(
		key_config: &SharedKeyConfig,
	) -> CommandText {
		CommandText::new(
			format!(
				"Tags [{}]",
				key_config.get_hint(key_config.keys.tags),
			),
			"open tags popup",
			CMD_GROUP_GENERAL,
		)
	}
	pub fn delete_tag_popup(
		key_config: &SharedKeyConfig,
	) -> CommandText {
		CommandText::new(
			format!(
				"Delete [{}]",
				key_config.get_hint(key_config.keys.delete_tag),
			),
			"delete a tag",
			CMD_GROUP_GENERAL,
		)
	}
	pub fn select_tag(key_config: &SharedKeyConfig) -> CommandText {
		CommandText::new(
			format!(
				"Select commit [{}]",
				key_config.get_hint(key_config.keys.select_tag),
			),
			"Select commit in revlog",
			CMD_GROUP_LOG,
		)
	}
>>>>>>> 589536c2

	pub fn status_push(key_config: &SharedKeyConfig) -> CommandText {
		CommandText::new(
			format!(
				"Push [{}]",
				key_config.get_hint(key_config.keys.push),
			),
			"push to origin",
			CMD_GROUP_GENERAL,
		)
	}
	pub fn status_force_push(
		key_config: &SharedKeyConfig,
	) -> CommandText {
		CommandText::new(
			format!(
				"Force Push [{}]",
				key_config.get_hint(key_config.keys.force_push),
			),
			"force push to origin",
			CMD_GROUP_GENERAL,
		)
	}
	pub fn status_pull(key_config: &SharedKeyConfig) -> CommandText {
		CommandText::new(
			format!(
				"Pull [{}]",
				key_config.get_hint(key_config.keys.pull),
			),
			"fetch/merge",
			CMD_GROUP_GENERAL,
		)
	}

	pub fn fetch_remotes(
		key_config: &SharedKeyConfig,
	) -> CommandText {
		CommandText::new(
			format!(
				"Fetch [{}]",
				key_config.get_hint(key_config.keys.pull),
			),
			"fetch/prune",
			CMD_GROUP_BRANCHES,
		)
	}
}<|MERGE_RESOLUTION|>--- conflicted
+++ resolved
@@ -564,6 +564,19 @@
 			CMD_GROUP_LOG,
 		)
 	}
+
+    pub fn find_commit(key_config: &SharedKeyConfig) -> CommandText {
+        CommandText::new(
+            format!(
+                "Find Commit [{}]",
+                key_config
+                    .get_hint(key_config.keys.show_find_commit_text_input),
+            ),
+            "show find commit box to search by sha, author or message",
+            CMD_GROUP_LOG,
+        )
+    }
+
 	pub fn diff_home_end(
 		key_config: &SharedKeyConfig,
 	) -> CommandText {
@@ -1354,404 +1367,6 @@
 		)
 	}
 
-<<<<<<< HEAD
-    pub fn toggle_tabs(key_config: &SharedKeyConfig) -> CommandText {
-        CommandText::new(
-            format!(
-                "Next [{}]",
-                key_config.get_hint(key_config.tab_toggle)
-            ),
-            "switch to next tab",
-            CMD_GROUP_GENERAL,
-        )
-    }
-    pub fn toggle_tabs_direct(
-        key_config: &SharedKeyConfig,
-    ) -> CommandText {
-        CommandText::new(
-            format!(
-                "Tab [{}{}{}{}]",
-                key_config.get_hint(key_config.tab_status),
-                key_config.get_hint(key_config.tab_log),
-                key_config.get_hint(key_config.tab_stashing),
-                key_config.get_hint(key_config.tab_stashes),
-            ),
-            "switch top level tabs directly",
-            CMD_GROUP_GENERAL,
-        )
-    }
-    pub fn help_open(key_config: &SharedKeyConfig) -> CommandText {
-        CommandText::new(
-            format!(
-                "Help [{}]",
-                key_config.get_hint(key_config.open_help)
-            ),
-            "open this help screen",
-            CMD_GROUP_GENERAL,
-        )
-    }
-    pub fn navigate_commit_message(
-        key_config: &SharedKeyConfig,
-    ) -> CommandText {
-        CommandText::new(
-            format!(
-                "Nav [{}{}]",
-                key_config.get_hint(key_config.move_up),
-                key_config.get_hint(key_config.move_down)
-            ),
-            "navigate commit message",
-            CMD_GROUP_GENERAL,
-        )
-    }
-    pub fn navigate_tree(
-        key_config: &SharedKeyConfig,
-    ) -> CommandText {
-        CommandText::new(
-            format!(
-                "Nav [{}{}{}{}]",
-                key_config.get_hint(key_config.move_up),
-                key_config.get_hint(key_config.move_down),
-                key_config.get_hint(key_config.move_right),
-                key_config.get_hint(key_config.move_left)
-            ),
-            "navigate tree view",
-            CMD_GROUP_GENERAL,
-        )
-    }
-    pub fn scroll(key_config: &SharedKeyConfig) -> CommandText {
-        CommandText::new(
-            format!(
-                "Scroll [{}{}]",
-                key_config.get_hint(key_config.focus_above),
-                key_config.get_hint(key_config.focus_below)
-            ),
-            "scroll up or down in focused view",
-            CMD_GROUP_GENERAL,
-        )
-    }
-    pub fn copy(key_config: &SharedKeyConfig) -> CommandText {
-        CommandText::new(
-            format!(
-                "Copy [{}]",
-                key_config.get_hint(key_config.copy),
-            ),
-            "copy selected lines to clipboard",
-            CMD_GROUP_DIFF,
-        )
-    }
-    pub fn copy_hash(key_config: &SharedKeyConfig) -> CommandText {
-        CommandText::new(
-            format!(
-                "Copy Hash [{}]",
-                key_config.get_hint(key_config.copy),
-            ),
-            "copy selected commit hash to clipboard",
-            CMD_GROUP_LOG,
-        )
-    }
-
-    pub fn push_tags(key_config: &SharedKeyConfig) -> CommandText {
-        CommandText::new(
-            format!(
-                "Push Tags [{}]",
-                key_config.get_hint(key_config.push),
-            ),
-            "push tags to remote",
-            CMD_GROUP_LOG,
-        )
-    }
-
-    pub fn find_commit(key_config: &SharedKeyConfig) -> CommandText {
-        CommandText::new(
-            format!(
-                "Find Commit [{}]",
-                key_config
-                    .get_hint(key_config.show_find_commit_text_input),
-            ),
-            "show find commit box to search by sha, author or message",
-            CMD_GROUP_LOG,
-        )
-    }
-
-    pub fn diff_home_end(
-        key_config: &SharedKeyConfig,
-    ) -> CommandText {
-        CommandText::new(
-            format!(
-                "Jump up/down [{},{},{},{}]",
-                key_config.get_hint(key_config.home),
-                key_config.get_hint(key_config.end),
-                key_config.get_hint(key_config.move_up),
-                key_config.get_hint(key_config.move_down)
-            ),
-            "scroll to top or bottom of diff",
-            CMD_GROUP_DIFF,
-        )
-    }
-    pub fn diff_hunk_add(
-        key_config: &SharedKeyConfig,
-    ) -> CommandText {
-        CommandText::new(
-            format!(
-                "Add hunk [{}]",
-                key_config.get_hint(key_config.enter),
-            ),
-            "adds selected hunk to stage",
-            CMD_GROUP_DIFF,
-        )
-    }
-    pub fn diff_hunk_revert(
-        key_config: &SharedKeyConfig,
-    ) -> CommandText {
-        CommandText::new(
-            format!(
-                "Reset hunk [{}]",
-                key_config.get_hint(key_config.status_reset_item),
-            ),
-            "reverts selected hunk",
-            CMD_GROUP_DIFF,
-        )
-    }
-    pub fn diff_lines_revert(
-        key_config: &SharedKeyConfig,
-    ) -> CommandText {
-        CommandText::new(
-            format!(
-                "Reset lines [{}]",
-                key_config.get_hint(key_config.diff_reset_lines),
-            ),
-            "resets selected lines",
-            CMD_GROUP_DIFF,
-        )
-    }
-    pub fn diff_lines_stage(
-        key_config: &SharedKeyConfig,
-    ) -> CommandText {
-        CommandText::new(
-            format!(
-                "Stage lines [{}]",
-                key_config.get_hint(key_config.diff_stage_lines),
-            ),
-            "stage selected lines",
-            CMD_GROUP_DIFF,
-        )
-    }
-    pub fn diff_lines_unstage(
-        key_config: &SharedKeyConfig,
-    ) -> CommandText {
-        CommandText::new(
-            format!(
-                "Unstage lines [{}]",
-                key_config.get_hint(key_config.diff_stage_lines),
-            ),
-            "unstage selected lines",
-            CMD_GROUP_DIFF,
-        )
-    }
-    pub fn diff_hunk_remove(
-        key_config: &SharedKeyConfig,
-    ) -> CommandText {
-        CommandText::new(
-            format!(
-                "Remove hunk [{}]",
-                key_config.get_hint(key_config.enter),
-            ),
-            "removes selected hunk from stage",
-            CMD_GROUP_DIFF,
-        )
-    }
-    pub fn close_popup(key_config: &SharedKeyConfig) -> CommandText {
-        CommandText::new(
-            format!(
-                "Close [{}]",
-                key_config.get_hint(key_config.exit_popup),
-            ),
-            "close overlay (e.g commit, help)",
-            CMD_GROUP_GENERAL,
-        )
-    }
-    pub fn close_msg(key_config: &SharedKeyConfig) -> CommandText {
-        CommandText::new(
-            format!(
-                "Close [{}]",
-                key_config.get_hint(key_config.enter),
-            ),
-            "close msg popup (e.g msg)",
-            CMD_GROUP_GENERAL,
-        )
-        .hide_help()
-    }
-    pub fn validate_msg(key_config: &SharedKeyConfig) -> CommandText {
-        CommandText::new(
-            format!(
-                "Validate [{}]",
-                key_config.get_hint(key_config.enter),
-            ),
-            "validate msg",
-            CMD_GROUP_GENERAL,
-        )
-        .hide_help()
-    }
-    pub fn select_status(
-        key_config: &SharedKeyConfig,
-    ) -> CommandText {
-        CommandText::new(
-            format!(
-                "To files [{},{}]",
-                key_config.get_hint(key_config.tab_status),
-                key_config.get_hint(key_config.tab_log),
-            ),
-            "focus/select file tree of staged or unstaged files",
-            CMD_GROUP_GENERAL,
-        )
-    }
-    pub fn abort_merge(key_config: &SharedKeyConfig) -> CommandText {
-        CommandText::new(
-            format!(
-                "Abort merge [{}]",
-                key_config.get_hint(key_config.abort_merge),
-            ),
-            "abort ongoing merge",
-            CMD_GROUP_GENERAL,
-        )
-    }
-    pub fn select_staging(
-        key_config: &SharedKeyConfig,
-    ) -> CommandText {
-        CommandText::new(
-            format!(
-                "To stage [{}]",
-                key_config.get_hint(key_config.toggle_workarea),
-            ),
-            "focus/select staging area",
-            CMD_GROUP_GENERAL,
-        )
-    }
-    pub fn select_unstaged(
-        key_config: &SharedKeyConfig,
-    ) -> CommandText {
-        CommandText::new(
-            format!(
-                "To unstaged [{}]",
-                key_config.get_hint(key_config.toggle_workarea),
-            ),
-            "focus/select unstaged area",
-            CMD_GROUP_GENERAL,
-        )
-    }
-    pub fn commit_open(key_config: &SharedKeyConfig) -> CommandText {
-        CommandText::new(
-            format!(
-                "Commit [{}]",
-                key_config.get_hint(key_config.open_commit),
-            ),
-            "open commit popup (available in non-empty stage)",
-            CMD_GROUP_COMMIT,
-        )
-    }
-    pub fn commit_open_editor(
-        key_config: &SharedKeyConfig,
-    ) -> CommandText {
-        CommandText::new(
-            format!(
-                "Open editor [{}]",
-                key_config.get_hint(key_config.open_commit_editor),
-            ),
-            "open commit editor (available in non-empty stage)",
-            CMD_GROUP_COMMIT,
-        )
-    }
-    pub fn commit_enter(key_config: &SharedKeyConfig) -> CommandText {
-        CommandText::new(
-            format!(
-                "Commit [{}]",
-                key_config.get_hint(key_config.enter),
-            ),
-            "commit (available when commit message is non-empty)",
-            CMD_GROUP_COMMIT,
-        )
-    }
-    pub fn commit_amend(key_config: &SharedKeyConfig) -> CommandText {
-        CommandText::new(
-            format!(
-                "Amend [{}]",
-                key_config.get_hint(key_config.commit_amend),
-            ),
-            "amend last commit",
-            CMD_GROUP_COMMIT,
-        )
-    }
-    pub fn edit_item(key_config: &SharedKeyConfig) -> CommandText {
-        CommandText::new(
-            format!(
-                "Edit [{}]",
-                key_config.get_hint(key_config.edit_file),
-            ),
-            "edit the currently selected file in an external editor",
-            CMD_GROUP_CHANGES,
-        )
-    }
-    pub fn stage_item(key_config: &SharedKeyConfig) -> CommandText {
-        CommandText::new(
-            format!(
-                "Stage [{}]",
-                key_config.get_hint(key_config.enter),
-            ),
-            "stage currently selected file or entire path",
-            CMD_GROUP_CHANGES,
-        )
-    }
-    pub fn stage_all(key_config: &SharedKeyConfig) -> CommandText {
-        CommandText::new(
-            format!(
-                "Stage All [{}]",
-                key_config.get_hint(key_config.status_stage_all),
-            ),
-            "stage all changes (in unstaged files)",
-            CMD_GROUP_CHANGES,
-        )
-    }
-    pub fn unstage_item(key_config: &SharedKeyConfig) -> CommandText {
-        CommandText::new(
-            format!(
-                "Unstage [{}]",
-                key_config.get_hint(key_config.enter),
-            ),
-            "unstage currently selected file or entire path",
-            CMD_GROUP_CHANGES,
-        )
-    }
-    pub fn unstage_all(key_config: &SharedKeyConfig) -> CommandText {
-        CommandText::new(
-            format!(
-                "Unstage all [{}]",
-                key_config.get_hint(key_config.status_stage_all),
-            ),
-            "unstage all files (in staged files)",
-            CMD_GROUP_CHANGES,
-        )
-    }
-    pub fn reset_item(key_config: &SharedKeyConfig) -> CommandText {
-        CommandText::new(
-            format!(
-                "Reset [{}]",
-                key_config.get_hint(key_config.status_reset_item),
-            ),
-            "revert changes in selected file or entire path",
-            CMD_GROUP_CHANGES,
-        )
-    }
-    pub fn ignore_item(key_config: &SharedKeyConfig) -> CommandText {
-        CommandText::new(
-            format!(
-                "Ignore [{}]",
-                key_config.get_hint(key_config.status_ignore_file),
-            ),
-            "Add file or path to .gitignore",
-            CMD_GROUP_CHANGES,
-        )
-    }
-=======
 	pub fn open_tags_popup(
 		key_config: &SharedKeyConfig,
 	) -> CommandText {
@@ -1786,7 +1401,6 @@
 			CMD_GROUP_LOG,
 		)
 	}
->>>>>>> 589536c2
 
 	pub fn status_push(key_config: &SharedKeyConfig) -> CommandText {
 		CommandText::new(
