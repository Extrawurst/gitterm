use crate::{
    components::{
        visibility_blocking, CommandBlocking, CommandInfo,
        CommitDetailsComponent, CommitList, Component,
        DrawableComponent, EventState,
    },
    keys::SharedKeyConfig,
    queue::{InternalEvent, Queue},
    strings,
    ui::style::SharedTheme,
};
use anyhow::Result;
use asyncgit::{
    cached,
    sync::{self, CommitId},
    AsyncLog, AsyncNotification, AsyncTags, FetchStatus, CWD,
};
use crossbeam_channel::Sender;
use crossterm::event::Event;
use std::time::Duration;
use sync::CommitTags;
use tui::{
    backend::Backend,
    layout::{Constraint, Direction, Layout, Rect},
    Frame,
};

const SLICE_SIZE: usize = 1200;

///
pub struct Revlog {
    commit_details: CommitDetailsComponent,
    list: CommitList,
    git_log: AsyncLog,
    git_tags: AsyncTags,
    queue: Queue,
    visible: bool,
    branch_name: cached::BranchName,
    key_config: SharedKeyConfig,
}

impl Revlog {
    ///
    pub fn new(
        queue: &Queue,
        sender: &Sender<AsyncNotification>,
        theme: SharedTheme,
        key_config: SharedKeyConfig,
    ) -> Self {
        Self {
            queue: queue.clone(),
            commit_details: CommitDetailsComponent::new(
                queue,
                sender,
                theme.clone(),
                key_config.clone(),
            ),
            list: CommitList::new(
                &strings::log_title(&key_config),
                theme,
                key_config.clone(),
            ),
            git_log: AsyncLog::new(sender),
            git_tags: AsyncTags::new(sender),
            visible: false,
            branch_name: cached::BranchName::new(CWD),
            key_config,
        }
    }

    ///
    pub fn any_work_pending(&self) -> bool {
        self.git_log.is_pending()
            || self.git_tags.is_pending()
            || self.commit_details.any_work_pending()
    }

    ///
    pub fn update(&mut self) -> Result<()> {
<<<<<<< HEAD
        if self.visible {
            let cur_selection = self.list.selection();
=======
        if self.is_visible() {
>>>>>>> 57e02202
            let log_changed =
                self.git_log.fetch()? == FetchStatus::Started;

            self.list.set_count_total(self.git_log.count()?);

            let selection = self.list.selection();
            let selection_max = self.list.selection_max();
            if self.list.items().needs_data(selection, selection_max)
                || log_changed
            {
                self.fetch_commits()?;
            }

            self.git_tags.request(Duration::from_secs(3), false)?;

            self.list.set_branch(
                self.branch_name.lookup().map(Some).unwrap_or(None),
            );

            if self.commit_details.is_visible() {
                let commit = self.selected_commit();
                let tags = self.selected_commit_tags(&commit);

                self.commit_details.set_commit(commit, tags)?;
            }

            self.list.set_selection(cur_selection);
        }

        Ok(())
    }

    ///
    pub fn update_git(
        &mut self,
        ev: AsyncNotification,
    ) -> Result<()> {
        if self.visible {
            match ev {
                AsyncNotification::CommitFiles
                | AsyncNotification::Log => self.update()?,
                AsyncNotification::Tags => {
                    if let Some(tags) = self.git_tags.last()? {
                        self.list.set_tags(tags);
                        self.update()?;
                    }
                }
                _ => (),
            }
        }

        Ok(())
    }

    fn fetch_commits(&mut self) -> Result<()> {
        let want_min =
            self.list.selection().saturating_sub(SLICE_SIZE / 2);

        let commits = sync::get_commits_info(
            CWD,
            &self.git_log.get_slice(want_min, SLICE_SIZE)?,
            self.list.current_size().0.into(),
        );

        if let Ok(commits) = commits {
            self.list.items().set_items(want_min, commits);
        }

        Ok(())
    }

    fn selected_commit(&self) -> Option<CommitId> {
        self.list.selected_entry().map(|e| e.id)
    }

    fn copy_commit_hash(&self) -> Result<()> {
        self.list.copy_entry_hash()?;
        Ok(())
    }

    fn selected_commit_tags(
        &self,
        commit: &Option<CommitId>,
    ) -> Option<CommitTags> {
        let tags = self.list.tags();

        commit.and_then(|commit| {
            tags.and_then(|tags| tags.get(&commit).cloned())
        })
    }
}

impl DrawableComponent for Revlog {
    fn draw<B: Backend>(
        &self,
        f: &mut Frame<B>,
        area: Rect,
    ) -> Result<()> {
        let chunks = Layout::default()
            .direction(Direction::Horizontal)
            .constraints(
                [
                    Constraint::Percentage(60),
                    Constraint::Percentage(40),
                ]
                .as_ref(),
            )
            .split(area);

        if self.commit_details.is_visible() {
            self.list.draw(f, chunks[0])?;
            self.commit_details.draw(f, chunks[1])?;
        } else {
            self.list.draw(f, area)?;
        }

        Ok(())
    }
}

impl Component for Revlog {
    fn event(&mut self, ev: Event) -> Result<EventState> {
        if self.visible {
            let event_used = self.list.event(ev)?;

            if event_used.is_consumed() {
                self.update()?;
                return Ok(EventState::Consumed);
            } else if let Event::Key(k) = ev {
                if k == self.key_config.enter {
                    self.commit_details.toggle_visible()?;
                    self.update()?;
                    return Ok(EventState::Consumed);
                } else if k == self.key_config.copy {
                    self.copy_commit_hash()?;
                    return Ok(EventState::Consumed);
                } else if k == self.key_config.push {
                    self.queue
                        .borrow_mut()
                        .push_back(InternalEvent::PushTags);
                    return Ok(EventState::Consumed);
                } else if k == self.key_config.log_tag_commit {
                    return self.selected_commit().map_or(
                        Ok(EventState::NotConsumed),
                        |id| {
                            self.queue.borrow_mut().push_back(
                                InternalEvent::TagCommit(id),
                            );
                            Ok(EventState::Consumed)
                        },
                    );
                } else if k == self.key_config.reword {
                    return self.selected_commit().map_or(
                        Ok(false),
                        |id| {
                            self.queue.borrow_mut().push_back(
                                InternalEvent::RewordCommit(id),
                            );
                            Ok(true)
                        },
                    );
                } else if k == self.key_config.focus_right
                    && self.commit_details.is_visible()
                {
                    return self.selected_commit().map_or(
                        Ok(EventState::NotConsumed),
                        |id| {
                            self.queue.borrow_mut().push_back(
                                InternalEvent::InspectCommit(
                                    id,
                                    self.selected_commit_tags(&Some(
                                        id,
                                    )),
                                ),
                            );
                            Ok(EventState::Consumed)
                        },
                    );
                } else if k == self.key_config.select_branch {
                    self.queue
                        .borrow_mut()
                        .push_back(InternalEvent::SelectBranch);
                    return Ok(EventState::Consumed);
                }
            }
        }

        Ok(EventState::NotConsumed)
    }

    fn commands(
        &self,
        out: &mut Vec<CommandInfo>,
        force_all: bool,
    ) -> CommandBlocking {
        if self.visible || force_all {
            self.list.commands(out, force_all);
        }

        out.push(CommandInfo::new(
            strings::commands::log_details_toggle(&self.key_config),
            true,
            self.visible,
        ));

        out.push(CommandInfo::new(
            strings::commands::log_details_open(&self.key_config),
            true,
            (self.visible && self.commit_details.is_visible())
                || force_all,
        ));

        out.push(CommandInfo::new(
            strings::commands::log_tag_commit(&self.key_config),
            true,
            self.visible || force_all,
        ));

        out.push(CommandInfo::new(
            strings::commands::reword_commit(&self.key_config),
            true,
            self.visible || force_all,
        ));

        out.push(CommandInfo::new(
            strings::commands::open_branch_create_popup(
                &self.key_config,
            ),
            true,
            self.visible || force_all,
        ));

        out.push(CommandInfo::new(
            strings::commands::copy_hash(&self.key_config),
            true,
            self.visible || force_all,
        ));

        out.push(CommandInfo::new(
            strings::commands::push_tags(&self.key_config),
            true,
            self.visible || force_all,
        ));

        visibility_blocking(self)
    }

    fn is_visible(&self) -> bool {
        self.visible
    }

    fn hide(&mut self) {
        self.visible = false;
        self.git_log.set_background();
    }

    fn show(&mut self) -> Result<()> {
        self.visible = true;
        self.list.clear();
        self.update()?;

        Ok(())
    }
}<|MERGE_RESOLUTION|>--- conflicted
+++ resolved
@@ -77,12 +77,7 @@
 
     ///
     pub fn update(&mut self) -> Result<()> {
-<<<<<<< HEAD
-        if self.visible {
-            let cur_selection = self.list.selection();
-=======
         if self.is_visible() {
->>>>>>> 57e02202
             let log_changed =
                 self.git_log.fetch()? == FetchStatus::Started;
 
