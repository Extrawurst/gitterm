--- conflicted
+++ resolved
@@ -44,253 +44,6 @@
 }
 
 impl CommitList {
-<<<<<<< HEAD
-    ///
-    pub fn new(
-        title: &str,
-        theme: SharedTheme,
-        key_config: SharedKeyConfig,
-    ) -> Self {
-        Self {
-            items: ItemBatch::default(),
-            selection: 0,
-            branch: None,
-            count_total: 0,
-            scroll_state: (Instant::now(), 0_f32),
-            tags: None,
-            current_size: Cell::new((0, 0)),
-            scroll_top: Cell::new(0),
-            theme,
-            key_config,
-            title: String::from(title),
-        }
-    }
-
-    ///
-    pub fn items(&mut self) -> &mut ItemBatch {
-        &mut self.items
-    }
-
-    ///
-    pub fn set_branch(&mut self, name: Option<String>) {
-        self.branch = name;
-    }
-
-    ///
-    pub const fn selection(&self) -> usize {
-        self.selection
-    }
-
-    ///
-    pub fn current_size(&self) -> (u16, u16) {
-        self.current_size.get()
-    }
-
-    ///
-    pub fn set_total_count(&mut self, count: usize) {
-        self.count_total = count;
-        self.selection =
-            cmp::min(self.selection, self.selection_max());
-    }
-
-    ///
-    #[allow(clippy::missing_const_for_fn)]
-    pub fn selection_max(&self) -> usize {
-        self.count_total.saturating_sub(1)
-    }
-
-    ///
-    pub const fn tags(&self) -> Option<&Tags> {
-        self.tags.as_ref()
-    }
-
-    ///
-    pub fn clear(&mut self) {
-        self.items.clear();
-    }
-
-    ///
-    pub fn set_tags(&mut self, tags: Tags) {
-        self.tags = Some(tags);
-    }
-
-    ///
-    pub fn selected_entry(&self) -> Option<&LogEntry> {
-        self.items.iter().nth(
-            self.selection.saturating_sub(self.items.index_offset()),
-        )
-    }
-
-    pub fn copy_entry_hash(&self) -> Result<()> {
-        if let Some(e) = self.items.iter().nth(
-            self.selection.saturating_sub(self.items.index_offset()),
-        ) {
-            crate::clipboard::copy_string(&e.hash_short)?;
-        }
-        Ok(())
-    }
-
-    fn move_selection(&mut self, scroll: ScrollType) -> Result<bool> {
-        self.update_scroll_speed();
-
-        #[allow(clippy::cast_possible_truncation)]
-        let speed_int =
-            usize::try_from(self.scroll_state.1 as i64)?.max(1);
-
-        let page_offset =
-            usize::from(self.current_size.get().1).saturating_sub(1);
-
-        let new_selection = match scroll {
-            ScrollType::Up => {
-                self.selection.saturating_sub(speed_int)
-            }
-            ScrollType::Down => {
-                self.selection.saturating_add(speed_int)
-            }
-            ScrollType::PageUp => {
-                self.selection.saturating_sub(page_offset)
-            }
-            ScrollType::PageDown => {
-                self.selection.saturating_add(page_offset)
-            }
-            ScrollType::Home => 0,
-            ScrollType::End => self.selection_max(),
-        };
-
-        let new_selection =
-            cmp::min(new_selection, self.selection_max());
-
-        let needs_update = new_selection != self.selection;
-
-        self.selection = new_selection;
-
-        Ok(needs_update)
-    }
-
-    fn update_scroll_speed(&mut self) {
-        const REPEATED_SCROLL_THRESHOLD_MILLIS: u128 = 300;
-        const SCROLL_SPEED_START: f32 = 0.1_f32;
-        const SCROLL_SPEED_MAX: f32 = 10_f32;
-        const SCROLL_SPEED_MULTIPLIER: f32 = 1.05_f32;
-
-        let now = Instant::now();
-
-        let since_last_scroll =
-            now.duration_since(self.scroll_state.0);
-
-        self.scroll_state.0 = now;
-
-        let speed = if since_last_scroll.as_millis()
-            < REPEATED_SCROLL_THRESHOLD_MILLIS
-        {
-            self.scroll_state.1 * SCROLL_SPEED_MULTIPLIER
-        } else {
-            SCROLL_SPEED_START
-        };
-
-        self.scroll_state.1 = speed.min(SCROLL_SPEED_MAX);
-    }
-
-    fn get_entry_to_add<'a>(
-        e: &'a LogEntry,
-        selected: bool,
-        tags: Option<String>,
-        theme: &Theme,
-        width: usize,
-        now: DateTime<Local>,
-    ) -> Spans<'a> {
-        let mut txt: Vec<Span> = Vec::new();
-        txt.reserve(ELEMENTS_PER_LINE);
-
-        let splitter_txt = Cow::from(" ");
-        let splitter =
-            Span::styled(splitter_txt, theme.text(true, selected));
-
-        // commit hash
-        txt.push(Span::styled(
-            Cow::from(e.hash_short.as_str()),
-            theme.commit_hash(selected),
-        ));
-
-        txt.push(splitter.clone());
-
-        // commit timestamp
-        txt.push(Span::styled(
-            Cow::from(e.time_to_string(now)),
-            theme.commit_time(selected),
-        ));
-
-        txt.push(splitter.clone());
-
-        let author_width =
-            (width.saturating_sub(19) / 3).max(3).min(20);
-        let author = string_width_align(&e.author, author_width);
-
-        // commit author
-        txt.push(Span::styled::<String>(
-            author,
-            theme.commit_author(selected),
-        ));
-
-        txt.push(splitter.clone());
-
-        // commit tags
-        txt.push(Span::styled(
-            Cow::from(if let Some(tags) = tags {
-                format!(" {}", tags)
-            } else {
-                String::from("")
-            }),
-            theme.tags(selected),
-        ));
-
-        txt.push(splitter);
-
-        // commit msg
-        txt.push(Span::styled(
-            Cow::from(e.msg.as_str()),
-            theme.text(true, selected),
-        ));
-        Spans::from(txt)
-    }
-
-    fn get_text(&self, height: usize, width: usize) -> Vec<Spans> {
-        let selection = self.relative_selection();
-
-        let mut txt: Vec<Spans> = Vec::with_capacity(height);
-
-        let now = Local::now();
-
-        for (idx, e) in self
-            .items
-            .iter()
-            .skip(self.scroll_top.get())
-            .take(height)
-            .enumerate()
-        {
-            let tags = self
-                .tags
-                .as_ref()
-                .and_then(|t| t.get(&e.id))
-                .map(|tags| tags.join(" "));
-            txt.push(Self::get_entry_to_add(
-                e,
-                idx + self.scroll_top.get() == selection,
-                tags,
-                &self.theme,
-                width,
-                now,
-            ));
-        }
-
-        txt
-    }
-
-    #[allow(clippy::missing_const_for_fn)]
-    fn relative_selection(&self) -> usize {
-        self.selection.saturating_sub(self.items.index_offset())
-    }
-=======
 	///
 	pub fn new(
 		title: &str,
@@ -333,12 +86,12 @@
 		self.current_size.get()
 	}
 
-	///
-	pub fn set_count_total(&mut self, total: usize) {
-		self.count_total = total;
-		self.selection =
-			cmp::min(self.selection, self.selection_max());
-	}
+    ///
+    pub fn set_total_count(&mut self, count: usize) {
+        self.count_total = count;
+        self.selection =
+            cmp::min(self.selection, self.selection_max());
+    }
 
 	///
 	#[allow(clippy::missing_const_for_fn)]
@@ -609,7 +362,6 @@
 	pub fn select_entry(&mut self, position: usize) {
 		self.selection = position;
 	}
->>>>>>> 589536c2
 }
 
 impl DrawableComponent for CommitList {
