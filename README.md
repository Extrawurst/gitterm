<h1 align="center">
<img width="300px" src="assets/logo.png" />

![CI][s0] [![crates][s1]][l1] ![MIT][s2] [![UNSAFE][s3]][l3] [![ITCH][s4]][l4]

</h1>

[s0]: https://github.com/extrawurst/gitui/workflows/CI/badge.svg
[s1]: https://img.shields.io/crates/v/gitui.svg
[l1]: https://crates.io/crates/gitui
[s2]: https://img.shields.io/badge/license-MIT-blue.svg
[s3]: https://img.shields.io/badge/unsafe-forbidden-success.svg
[l3]: https://github.com/rust-secure-code/safety-dance/
[s4]: https://img.shields.io/badge/itch.io-ok-green
[l4]: https://extrawurst.itch.io/gitui

<h5 align="center">Blazing fast terminal client for git written in Rust</h1>

![](assets/demo.gif)

# Features

- Fast and intuitive **keyboard only** control
- Context based help (**no need to memorize** tons of hot-keys)
- Inspect, commit, and amend changes (incl. hooks: _commit-msg_/_post-commit_)
- Stage, unstage, revert and reset files and hunks
- Stashing (save, apply, drop, and inspect)
- Browse commit log, diff committed changes
- Scalable terminal UI layout
- Async [input polling](assets/perf_compare.jpg)
- Async git API for fluid control

# Benchmarks

For a [RustBerlin meetup presentation](https://youtu.be/rpilJV-eIVw?t=5334) ([slides](https://github.com/extrawurst/gitui-presentation)) I compared `lazygit`,`tig` and `gitui` by parsing the entire Linux git repository (which contains over 900 thousand commits):

|           | Time        | Memory (GB) | Binary (MB) | Freezes   | Crashes   |
| --------- | ----------- | ----------- | ----------- | --------- | --------- |
| `gitui`   | **24 s** ✅ | **0.17** ✅ | 1.4         | **No** ✅ | **No** ✅ |
| `lazygit` | 57 s        | 2.6         | 16          | Yes       | Sometimes |
| `tig`     | 4 m 20 s    | 1.3         | **0.6** ✅  | Sometimes | **No** ✅ |

# Motivation

I do most of my git usage in a terminal but I frequently found myself using git UIs for some use cases like: index, commit, diff, stash and log.

Over the last 2 years my go-to GUI tool for this was [fork](https://git-fork.com) because it was snappy, free, and not bloated. Unfortunately the _free_ part will [change soon](https://github.com/ForkIssues/TrackerWin/issues/571) and so I decided to build a fast and simple terminal tool myself to help do features I use the most.

# Known Limitations

- no support for push and pull yet (see [#90](https://github.com/extrawurst/gitui/issues/90))
- limited support for branch (see [#90](https://github.com/extrawurst/gitui/issues/91))
- no support for [bare repositories](https://git-scm.com/book/en/v2/Git-on-the-Server-Getting-Git-on-a-Server) (see [#100](https://github.com/extrawurst/gitui/issues/100))
- no support for [core.hooksPath](https://git-scm.com/docs/githooks) config

Currently, this tool does not fully substitute the _git shell_, however both tools work well in tandem.

`gitui` currently lacks essential features in git like push, pull, and checkout. The priorities are the basics (add, commit), and on features that are making me mad when done on the _git shell_, like stashes and hunks. Eventually, I will be able to work on features that could lead to making `gitui` a one stop solution to get rid of the shell entirely - but for that I need help - this is just a spare time project right now.

All support is welcomed! Sponsors as well! ❤️

# Installation

For the time being this product is in alpha and is not considered production ready. However, for personal use it is reasonably stable and is being used while developing itself.

### Arch Linux

There is an [AUR package](https://aur.archlinux.org/packages/gitui/) for `gitui`:

```sh
git clone https://aur.archlinux.org/gitui.git
cd gitui
makepkg -si
```

### Fedora

```sh
sudo dnf install gitui
```

### Homebrew (macOS)

<<<<<<< HEAD
```sh
brew install extrawurst/tap/gitui
=======
```
brew install gitui
>>>>>>> 35926efe
```

### Release Binaries

[Available for download in releases](https://github.com/extrawurst/gitui/releases)

Binaries available for:

- Linux
- macOS
- Windows

# Build

### Requirements

- Latest `rust` and `cargo`
  - See [Install Rust](https://www.rust-lang.org/tools/install)

### Cargo Install

The simplest way to start playing around with `gitui` is to have `cargo` build and install it with `cargo install gitui`

# Diagnostics

To run with logging enabled run `gitui -l`.

This will log to:

- macOS: `$HOME/Library/Caches/gitui/gitui.log`
- Linux using `XDG`: `$XDG_CACHE_HOME/gitui/gitui.log`
- Linux: `$HOME/.cache/gitui/gitui.log`

# Color Theme

![](assets/light-theme.png)

`gitui` should automatically work on both light and dark terminal themes.

However, you can customize everything to your liking: See [Themes](THEMES.md).

# Inspiration

- [lazygit](https://github.com/jesseduffield/lazygit)
- [tig](https://github.com/jonas/tig)
- [GitUp](https://github.com/git-up/GitUp)
  - It would be nice to come up with a way to have the map view available in a terminal tool<|MERGE_RESOLUTION|>--- conflicted
+++ resolved
@@ -81,13 +81,8 @@
 
 ### Homebrew (macOS)
 
-<<<<<<< HEAD
 ```sh
-brew install extrawurst/tap/gitui
-=======
-```
 brew install gitui
->>>>>>> 35926efe
 ```
 
 ### Release Binaries
