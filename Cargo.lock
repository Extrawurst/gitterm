# This file is automatically @generated by Cargo.
# It is not intended for manual editing.
[[package]]
name = "addr2line"
version = "0.15.1"
source = "registry+https://github.com/rust-lang/crates.io-index"
checksum = "03345e98af8f3d786b6d9f656ccfa6ac316d954e92bc4841f0bba20789d5fb5a"
dependencies = [
 "gimli",
]

[[package]]
name = "adler"
version = "1.0.2"
source = "registry+https://github.com/rust-lang/crates.io-index"
checksum = "f26201604c87b1e01bd3d98f8d5d9a8fcbb815e8cedb41ffccbeb4bf593a35fe"

[[package]]
name = "ahash"
version = "0.6.3"
source = "registry+https://github.com/rust-lang/crates.io-index"
checksum = "796540673305a66d127804eef19ad696f1f204b8c1025aaca4958c17eab32877"
dependencies = [
 "getrandom",
 "once_cell",
 "version_check",
]

[[package]]
name = "aho-corasick"
version = "0.7.18"
source = "registry+https://github.com/rust-lang/crates.io-index"
checksum = "1e37cfd5e7657ada45f742d6e99ca5788580b5c529dc78faf11ece6dc702656f"
dependencies = [
 "memchr",
]

[[package]]
name = "ansi_term"
version = "0.12.1"
source = "registry+https://github.com/rust-lang/crates.io-index"
checksum = "d52a9bb7ec0cf484c551830a7ce27bd20d67eac647e1befb56b0be4ee39a55d2"
dependencies = [
 "winapi",
]

[[package]]
name = "anyhow"
version = "1.0.40"
source = "registry+https://github.com/rust-lang/crates.io-index"
checksum = "28b2cd92db5cbd74e8e5028f7e27dd7aa3090e89e4f2a197cc7c8dfb69c7063b"

[[package]]
name = "arrayvec"
version = "0.4.12"
source = "registry+https://github.com/rust-lang/crates.io-index"
checksum = "cd9fd44efafa8690358b7408d253adf110036b88f55672a933f01d616ad9b1b9"
dependencies = [
 "nodrop",
]

[[package]]
name = "async_utils"
version = "0.1.0"
dependencies = [
 "crossbeam-channel",
 "log",
 "pretty_assertions",
 "rayon-core",
 "thiserror",
]

[[package]]
name = "asyncgit"
version = "0.15.0"
dependencies = [
 "crossbeam-channel",
 "easy-cast",
 "git2",
 "invalidstring",
 "log",
 "pretty_assertions",
 "rayon-core",
 "scopetime",
 "serial_test",
 "tempfile",
 "thiserror",
 "unicode-truncate",
 "url",
]

[[package]]
name = "atty"
version = "0.2.14"
source = "registry+https://github.com/rust-lang/crates.io-index"
checksum = "d9b39be18770d11421cdb1b9947a45dd3f37e93092cbf377614828a319d5fee8"
dependencies = [
 "hermit-abi",
 "libc",
 "winapi",
]

[[package]]
name = "autocfg"
version = "1.0.1"
source = "registry+https://github.com/rust-lang/crates.io-index"
checksum = "cdb031dd78e28731d87d56cc8ffef4a8f36ca26c38fe2de700543e627f8a464a"

[[package]]
name = "backtrace"
version = "0.3.59"
source = "registry+https://github.com/rust-lang/crates.io-index"
checksum = "4717cfcbfaa661a0fd48f8453951837ae7e8f81e481fbb136e3202d72805a744"
dependencies = [
 "addr2line",
 "cc",
 "cfg-if",
 "libc",
 "miniz_oxide",
 "object",
 "rustc-demangle",
]

[[package]]
name = "base64"
version = "0.13.0"
source = "registry+https://github.com/rust-lang/crates.io-index"
checksum = "904dfeac50f3cdaba28fc6f57fdcddb75f49ed61346676a78c4ffe55877802fd"

[[package]]
name = "bincode"
version = "1.3.3"
source = "registry+https://github.com/rust-lang/crates.io-index"
checksum = "b1f45e9417d87227c7a56d22e471c6206462cba514c7590c09aff4cf6d1ddcad"
dependencies = [
 "serde",
]

[[package]]
name = "bit-set"
version = "0.5.2"
source = "registry+https://github.com/rust-lang/crates.io-index"
checksum = "6e11e16035ea35e4e5997b393eacbf6f63983188f7a2ad25bfb13465f5ad59de"
dependencies = [
 "bit-vec",
]

[[package]]
name = "bit-vec"
version = "0.6.3"
source = "registry+https://github.com/rust-lang/crates.io-index"
checksum = "349f9b6a179ed607305526ca489b34ad0a41aed5f7980fa90eb03160b69598fb"

[[package]]
name = "bitflags"
version = "1.2.1"
source = "registry+https://github.com/rust-lang/crates.io-index"
checksum = "cf1de2fe8c75bc145a2f577add951f8134889b4795d47466a54a5c846d691693"

[[package]]
name = "bugreport"
version = "0.4.0"
source = "registry+https://github.com/rust-lang/crates.io-index"
checksum = "a0e97e538864a7c95d33accbf64c8d354018ba3b6e032502fd0fe7259cf1aa3d"
dependencies = [
 "git-version",
 "shell-escape",
 "sys-info",
]

[[package]]
name = "bytemuck"
version = "1.5.1"
source = "registry+https://github.com/rust-lang/crates.io-index"
checksum = "bed57e2090563b83ba8f83366628ce535a7584c9afa4c9fc0612a03925c6df58"

[[package]]
name = "bytesize"
version = "1.0.1"
source = "registry+https://github.com/rust-lang/crates.io-index"
checksum = "81a18687293a1546b67c246452202bbbf143d239cb43494cc163da14979082da"

[[package]]
name = "cassowary"
version = "0.3.0"
source = "registry+https://github.com/rust-lang/crates.io-index"
checksum = "df8670b8c7b9dae1793364eafadf7239c40d669904660c5960d74cfd80b46a53"

[[package]]
name = "cc"
version = "1.0.67"
source = "registry+https://github.com/rust-lang/crates.io-index"
checksum = "e3c69b077ad434294d3ce9f1f6143a2a4b89a8a2d54ef813d85003a4fd1137fd"
dependencies = [
 "jobserver",
]

[[package]]
name = "cfg-if"
version = "1.0.0"
source = "registry+https://github.com/rust-lang/crates.io-index"
checksum = "baf1de4339761588bc0619e3cbc0120ee582ebb74b53b4efbf79117bd2da40fd"

[[package]]
name = "chrono"
version = "0.4.19"
source = "registry+https://github.com/rust-lang/crates.io-index"
checksum = "670ad68c9088c2a963aaa298cb369688cf3f9465ce5e2d4ca10e6e0098a1ce73"
dependencies = [
 "libc",
 "num-integer",
 "num-traits",
 "time",
 "winapi",
]

[[package]]
name = "clap"
version = "2.33.3"
source = "registry+https://github.com/rust-lang/crates.io-index"
checksum = "37e58ac78573c40708d45522f0d80fa2f01cc4f9b4e2bf749807255454312002"
dependencies = [
 "bitflags",
 "textwrap 0.11.0",
 "unicode-width",
]

[[package]]
name = "cpp_demangle"
version = "0.3.2"
source = "registry+https://github.com/rust-lang/crates.io-index"
checksum = "44919ecaf6f99e8e737bc239408931c9a01e9a6c74814fee8242dd2506b65390"
dependencies = [
 "cfg-if",
 "glob",
]

[[package]]
name = "crc32fast"
version = "1.2.1"
source = "registry+https://github.com/rust-lang/crates.io-index"
checksum = "81156fece84ab6a9f2afdb109ce3ae577e42b1228441eded99bd77f627953b1a"
dependencies = [
 "cfg-if",
]

[[package]]
name = "crossbeam-channel"
version = "0.5.1"
source = "registry+https://github.com/rust-lang/crates.io-index"
checksum = "06ed27e177f16d65f0f0c22a213e17c696ace5dd64b14258b52f9417ccb52db4"
dependencies = [
 "cfg-if",
 "crossbeam-utils",
]

[[package]]
name = "crossbeam-deque"
version = "0.8.0"
source = "registry+https://github.com/rust-lang/crates.io-index"
checksum = "94af6efb46fef72616855b036a624cf27ba656ffc9be1b9a3c931cfc7749a9a9"
dependencies = [
 "cfg-if",
 "crossbeam-epoch",
 "crossbeam-utils",
]

[[package]]
name = "crossbeam-epoch"
version = "0.9.4"
source = "registry+https://github.com/rust-lang/crates.io-index"
checksum = "52fb27eab85b17fbb9f6fd667089e07d6a2eb8743d02639ee7f6a7a7729c9c94"
dependencies = [
 "cfg-if",
 "crossbeam-utils",
 "lazy_static",
 "memoffset",
 "scopeguard",
]

[[package]]
name = "crossbeam-utils"
version = "0.8.4"
source = "registry+https://github.com/rust-lang/crates.io-index"
checksum = "4feb231f0d4d6af81aed15928e58ecf5816aa62a2393e2c82f46973e92a9a278"
dependencies = [
 "autocfg",
 "cfg-if",
 "lazy_static",
]

[[package]]
name = "crossterm"
version = "0.19.0"
source = "registry+https://github.com/rust-lang/crates.io-index"
checksum = "7c36c10130df424b2f3552fcc2ddcd9b28a27b1e54b358b45874f88d1ca6888c"
dependencies = [
 "bitflags",
 "crossterm_winapi",
 "lazy_static",
 "libc",
 "mio",
 "parking_lot",
 "serde",
 "signal-hook",
 "winapi",
]

[[package]]
name = "crossterm_winapi"
version = "0.7.0"
source = "registry+https://github.com/rust-lang/crates.io-index"
checksum = "0da8964ace4d3e4a044fd027919b2237000b24315a37c916f61809f1ff2140b9"
dependencies = [
 "winapi",
]

[[package]]
name = "ctor"
version = "0.1.20"
source = "registry+https://github.com/rust-lang/crates.io-index"
checksum = "5e98e2ad1a782e33928b96fc3948e7c355e5af34ba4de7670fe8bac2a3b2006d"
dependencies = [
 "quote",
 "syn",
]

[[package]]
name = "debugid"
version = "0.7.2"
source = "registry+https://github.com/rust-lang/crates.io-index"
checksum = "f91cf5a8c2f2097e2a32627123508635d47ce10563d999ec1a95addf08b502ba"
dependencies = [
 "uuid",
]

[[package]]
name = "diff"
version = "0.1.12"
source = "registry+https://github.com/rust-lang/crates.io-index"
checksum = "0e25ea47919b1560c4e3b7fe0aaab9becf5b84a10325ddf7db0f0ba5e1026499"

[[package]]
name = "dirs-next"
version = "2.0.0"
source = "registry+https://github.com/rust-lang/crates.io-index"
checksum = "b98cf8ebf19c3d1b223e151f99a4f9f0690dca41414773390fc824184ac833e1"
dependencies = [
 "cfg-if",
 "dirs-sys-next",
]

[[package]]
name = "dirs-sys-next"
version = "0.1.2"
source = "registry+https://github.com/rust-lang/crates.io-index"
checksum = "4ebda144c4fe02d1f7ea1a7d9641b6fc6b580adcfa024ae48797ecdeb6825b4d"
dependencies = [
 "libc",
 "redox_users",
 "winapi",
]

[[package]]
name = "easy-cast"
version = "0.4.4"
source = "registry+https://github.com/rust-lang/crates.io-index"
checksum = "4bd102ee8c418348759919b83b81cdbdc933ffe29740b903df448b4bafaa348e"

[[package]]
name = "either"
version = "1.6.1"
source = "registry+https://github.com/rust-lang/crates.io-index"
checksum = "e78d4f1cc4ae33bbfc157ed5d5a5ef3bc29227303d595861deb238fcec4e9457"

[[package]]
name = "fancy-regex"
version = "0.3.5"
source = "registry+https://github.com/rust-lang/crates.io-index"
checksum = "ae91abf6555234338687bb47913978d275539235fcb77ba9863b779090b42b14"
dependencies = [
 "bit-set",
 "regex",
]

[[package]]
name = "filetree"
version = "0.1.0"
dependencies = [
 "pretty_assertions",
 "thiserror",
]

[[package]]
name = "flate2"
version = "1.0.20"
source = "registry+https://github.com/rust-lang/crates.io-index"
checksum = "cd3aec53de10fe96d7d8c565eb17f2c687bb5518a2ec453b5b1252964526abe0"
dependencies = [
 "cfg-if",
 "crc32fast",
 "libc",
 "miniz_oxide",
]

[[package]]
name = "fnv"
version = "1.0.7"
source = "registry+https://github.com/rust-lang/crates.io-index"
checksum = "3f9eec918d3f24069decb9af1554cad7c880e2da24a9afd88aca000531ab82c1"

[[package]]
name = "form_urlencoded"
version = "1.0.1"
source = "registry+https://github.com/rust-lang/crates.io-index"
checksum = "5fc25a87fa4fd2094bffb06925852034d90a17f0d1e05197d4956d3555752191"
dependencies = [
 "matches",
 "percent-encoding",
]

[[package]]
name = "getrandom"
version = "0.2.2"
source = "registry+https://github.com/rust-lang/crates.io-index"
checksum = "c9495705279e7140bf035dde1f6e750c162df8b625267cd52cc44e0b156732c8"
dependencies = [
 "cfg-if",
 "libc",
 "wasi",
]

[[package]]
name = "gimli"
version = "0.24.0"
source = "registry+https://github.com/rust-lang/crates.io-index"
checksum = "0e4075386626662786ddb0ec9081e7c7eeb1ba31951f447ca780ef9f5d568189"

[[package]]
name = "git-version"
version = "0.3.4"
source = "registry+https://github.com/rust-lang/crates.io-index"
checksum = "94918e83f1e01dedc2e361d00ce9487b14c58c7f40bab148026fa39d42cb41e2"
dependencies = [
 "git-version-macro",
 "proc-macro-hack",
]

[[package]]
name = "git-version-macro"
version = "0.3.4"
source = "registry+https://github.com/rust-lang/crates.io-index"
checksum = "34a97a52fdee1870a34fa6e4b77570cba531b27d1838874fef4429a791a3d657"
dependencies = [
 "proc-macro-hack",
 "proc-macro2",
 "quote",
 "syn",
]

[[package]]
name = "git2"
version = "0.13.19"
source = "registry+https://github.com/rust-lang/crates.io-index"
checksum = "17929de7239dea9f68aa14f94b2ab4974e7b24c1314275ffcc12a7758172fa18"
dependencies = [
 "bitflags",
 "libc",
 "libgit2-sys",
 "log",
 "openssl-probe",
 "openssl-sys",
 "url",
]

[[package]]
name = "gitui"
version = "0.15.0"
dependencies = [
 "anyhow",
 "async_utils",
 "asyncgit",
 "backtrace",
 "bitflags",
 "bugreport",
 "bytesize",
 "chrono",
 "clap",
 "crossbeam-channel",
 "crossterm",
 "dirs-next",
 "easy-cast",
 "filetree",
 "itertools",
 "lazy_static",
 "log",
 "pprof",
 "rayon-core",
 "ron",
 "scopeguard",
 "scopetime",
 "serde",
 "simplelog",
<<<<<<< HEAD
 "tempfile",
=======
 "syntect",
>>>>>>> 1034dc1a
 "textwrap 0.13.4",
 "tui",
 "unicode-truncate",
 "unicode-width",
 "which",
]

[[package]]
name = "glob"
version = "0.3.0"
source = "registry+https://github.com/rust-lang/crates.io-index"
checksum = "9b919933a397b79c37e33b77bb2aa3dc8eb6e165ad809e58ff75bc7db2e34574"

[[package]]
name = "hashbrown"
version = "0.9.1"
source = "registry+https://github.com/rust-lang/crates.io-index"
checksum = "d7afe4a420e3fe79967a00898cc1f4db7c8a49a9333a29f8a4bd76a253d5cd04"

[[package]]
name = "hermit-abi"
version = "0.1.18"
source = "registry+https://github.com/rust-lang/crates.io-index"
checksum = "322f4de77956e22ed0e5032c359a0f1273f1f7f0d79bfa3b8ffbc730d7fbcc5c"
dependencies = [
 "libc",
]

[[package]]
name = "idna"
version = "0.2.3"
source = "registry+https://github.com/rust-lang/crates.io-index"
checksum = "418a0a6fab821475f634efe3ccc45c013f742efe03d853e8d3355d5cb850ecf8"
dependencies = [
 "matches",
 "unicode-bidi",
 "unicode-normalization",
]

[[package]]
name = "indexmap"
version = "1.6.2"
source = "registry+https://github.com/rust-lang/crates.io-index"
checksum = "824845a0bf897a9042383849b02c1bc219c2383772efcd5c6f9766fa4b81aef3"
dependencies = [
 "autocfg",
 "hashbrown",
]

[[package]]
name = "inferno"
version = "0.10.5"
source = "registry+https://github.com/rust-lang/crates.io-index"
checksum = "37fb405dbcc505ed20838c4f8dad7b901094de90add237755df54bd5dcda2fdd"
dependencies = [
 "ahash",
 "atty",
 "indexmap",
 "itoa",
 "lazy_static",
 "log",
 "num-format",
 "quick-xml",
 "rgb",
 "str_stack",
]

[[package]]
name = "instant"
version = "0.1.9"
source = "registry+https://github.com/rust-lang/crates.io-index"
checksum = "61124eeebbd69b8190558df225adf7e4caafce0d743919e5d6b19652314ec5ec"
dependencies = [
 "cfg-if",
]

[[package]]
name = "invalidstring"
version = "0.1.2"

[[package]]
name = "itertools"
version = "0.10.0"
source = "registry+https://github.com/rust-lang/crates.io-index"
checksum = "37d572918e350e82412fe766d24b15e6682fb2ed2bbe018280caa810397cb319"
dependencies = [
 "either",
]

[[package]]
name = "itoa"
version = "0.4.7"
source = "registry+https://github.com/rust-lang/crates.io-index"
checksum = "dd25036021b0de88a0aff6b850051563c6516d0bf53f8638938edbb9de732736"

[[package]]
name = "jobserver"
version = "0.1.22"
source = "registry+https://github.com/rust-lang/crates.io-index"
checksum = "972f5ae5d1cb9c6ae417789196c803205313edde988685da5e3aae0827b9e7fd"
dependencies = [
 "libc",
]

[[package]]
name = "lazy_static"
version = "1.4.0"
source = "registry+https://github.com/rust-lang/crates.io-index"
checksum = "e2abad23fbc42b3700f2f279844dc832adb2b2eb069b2df918f455c4e18cc646"

[[package]]
name = "lazycell"
version = "1.3.0"
source = "registry+https://github.com/rust-lang/crates.io-index"
checksum = "830d08ce1d1d941e6b30645f1a0eb5643013d835ce3779a5fc208261dbe10f55"

[[package]]
name = "libc"
version = "0.2.94"
source = "registry+https://github.com/rust-lang/crates.io-index"
checksum = "18794a8ad5b29321f790b55d93dfba91e125cb1a9edbd4f8e3150acc771c1a5e"

[[package]]
name = "libgit2-sys"
version = "0.12.20+1.1.0"
source = "registry+https://github.com/rust-lang/crates.io-index"
checksum = "1e2f09917e00b9ad194ae72072bb5ada2cca16d8171a43e91ddba2afbb02664b"
dependencies = [
 "cc",
 "libc",
 "libssh2-sys",
 "libz-sys",
 "openssl-sys",
 "pkg-config",
]

[[package]]
name = "libssh2-sys"
version = "0.2.21"
source = "registry+https://github.com/rust-lang/crates.io-index"
checksum = "e0186af0d8f171ae6b9c4c90ec51898bad5d08a2d5e470903a50d9ad8959cbee"
dependencies = [
 "cc",
 "libc",
 "libz-sys",
 "openssl-sys",
 "pkg-config",
 "vcpkg",
]

[[package]]
name = "libz-sys"
version = "1.1.3"
source = "registry+https://github.com/rust-lang/crates.io-index"
checksum = "de5435b8549c16d423ed0c03dbaafe57cf6c3344744f1242520d59c9d8ecec66"
dependencies = [
 "cc",
 "libc",
 "pkg-config",
 "vcpkg",
]

[[package]]
name = "line-wrap"
version = "0.1.1"
source = "registry+https://github.com/rust-lang/crates.io-index"
checksum = "f30344350a2a51da54c1d53be93fade8a237e545dbcc4bdbe635413f2117cab9"
dependencies = [
 "safemem",
]

[[package]]
name = "linked-hash-map"
version = "0.5.4"
source = "registry+https://github.com/rust-lang/crates.io-index"
checksum = "7fb9b38af92608140b86b693604b9ffcc5824240a484d1ecd4795bacb2fe88f3"

[[package]]
name = "lock_api"
version = "0.4.4"
source = "registry+https://github.com/rust-lang/crates.io-index"
checksum = "0382880606dff6d15c9476c416d18690b72742aa7b605bb6dd6ec9030fbf07eb"
dependencies = [
 "scopeguard",
]

[[package]]
name = "log"
version = "0.4.14"
source = "registry+https://github.com/rust-lang/crates.io-index"
checksum = "51b9bbe6c47d51fc3e1a9b945965946b4c44142ab8792c50835a980d362c2710"
dependencies = [
 "cfg-if",
]

[[package]]
name = "matches"
version = "0.1.8"
source = "registry+https://github.com/rust-lang/crates.io-index"
checksum = "7ffc5c5338469d4d3ea17d269fa8ea3512ad247247c30bd2df69e68309ed0a08"

[[package]]
name = "memchr"
version = "2.4.0"
source = "registry+https://github.com/rust-lang/crates.io-index"
checksum = "b16bd47d9e329435e309c58469fe0791c2d0d1ba96ec0954152a5ae2b04387dc"

[[package]]
name = "memmap"
version = "0.7.0"
source = "registry+https://github.com/rust-lang/crates.io-index"
checksum = "6585fd95e7bb50d6cc31e20d4cf9afb4e2ba16c5846fc76793f11218da9c475b"
dependencies = [
 "libc",
 "winapi",
]

[[package]]
name = "memoffset"
version = "0.6.3"
source = "registry+https://github.com/rust-lang/crates.io-index"
checksum = "f83fb6581e8ed1f85fd45c116db8405483899489e38406156c25eb743554361d"
dependencies = [
 "autocfg",
]

[[package]]
name = "miniz_oxide"
version = "0.4.4"
source = "registry+https://github.com/rust-lang/crates.io-index"
checksum = "a92518e98c078586bc6c934028adcca4c92a53d6a958196de835170a01d84e4b"
dependencies = [
 "adler",
 "autocfg",
]

[[package]]
name = "mio"
version = "0.7.11"
source = "registry+https://github.com/rust-lang/crates.io-index"
checksum = "cf80d3e903b34e0bd7282b218398aec54e082c840d9baf8339e0080a0c542956"
dependencies = [
 "libc",
 "log",
 "miow",
 "ntapi",
 "winapi",
]

[[package]]
name = "miow"
version = "0.3.7"
source = "registry+https://github.com/rust-lang/crates.io-index"
checksum = "b9f1c5b025cda876f66ef43a113f91ebc9f4ccef34843000e0adf6ebbab84e21"
dependencies = [
 "winapi",
]

[[package]]
name = "nix"
version = "0.20.0"
source = "registry+https://github.com/rust-lang/crates.io-index"
checksum = "fa9b4819da1bc61c0ea48b63b7bc8604064dd43013e7cc325df098d49cd7c18a"
dependencies = [
 "bitflags",
 "cc",
 "cfg-if",
 "libc",
]

[[package]]
name = "nodrop"
version = "0.1.14"
source = "registry+https://github.com/rust-lang/crates.io-index"
checksum = "72ef4a56884ca558e5ddb05a1d1e7e1bfd9a68d9ed024c21704cc98872dae1bb"

[[package]]
name = "ntapi"
version = "0.3.6"
source = "registry+https://github.com/rust-lang/crates.io-index"
checksum = "3f6bb902e437b6d86e03cce10a7e2af662292c5dfef23b65899ea3ac9354ad44"
dependencies = [
 "winapi",
]

[[package]]
name = "num-format"
version = "0.4.0"
source = "registry+https://github.com/rust-lang/crates.io-index"
checksum = "bafe4179722c2894288ee77a9f044f02811c86af699344c498b0840c698a2465"
dependencies = [
 "arrayvec",
 "itoa",
]

[[package]]
name = "num-integer"
version = "0.1.44"
source = "registry+https://github.com/rust-lang/crates.io-index"
checksum = "d2cc698a63b549a70bc047073d2949cce27cd1c7b0a4a862d08a8031bc2801db"
dependencies = [
 "autocfg",
 "num-traits",
]

[[package]]
name = "num-traits"
version = "0.2.14"
source = "registry+https://github.com/rust-lang/crates.io-index"
checksum = "9a64b1ec5cda2586e284722486d802acf1f7dbdc623e2bfc57e65ca1cd099290"
dependencies = [
 "autocfg",
]

[[package]]
name = "num_cpus"
version = "1.13.0"
source = "registry+https://github.com/rust-lang/crates.io-index"
checksum = "05499f3756671c15885fee9034446956fff3f243d6077b91e5767df161f766b3"
dependencies = [
 "hermit-abi",
 "libc",
]

[[package]]
name = "object"
version = "0.24.0"
source = "registry+https://github.com/rust-lang/crates.io-index"
checksum = "1a5b3dd1c072ee7963717671d1ca129f1048fda25edea6b752bfc71ac8854170"

[[package]]
name = "once_cell"
version = "1.7.2"
source = "registry+https://github.com/rust-lang/crates.io-index"
checksum = "af8b08b04175473088b46763e51ee54da5f9a164bc162f615b91bc179dbf15a3"

[[package]]
name = "openssl-probe"
version = "0.1.4"
source = "registry+https://github.com/rust-lang/crates.io-index"
checksum = "28988d872ab76095a6e6ac88d99b54fd267702734fd7ffe610ca27f533ddb95a"

[[package]]
name = "openssl-src"
version = "111.15.0+1.1.1k"
source = "registry+https://github.com/rust-lang/crates.io-index"
checksum = "b1a5f6ae2ac04393b217ea9f700cd04fa9bf3d93fae2872069f3d15d908af70a"
dependencies = [
 "cc",
]

[[package]]
name = "openssl-sys"
version = "0.9.63"
source = "registry+https://github.com/rust-lang/crates.io-index"
checksum = "b6b0d6fb7d80f877617dfcb014e605e2b5ab2fb0afdf27935219bb6bd984cb98"
dependencies = [
 "autocfg",
 "cc",
 "libc",
 "openssl-src",
 "pkg-config",
 "vcpkg",
]

[[package]]
name = "output_vt100"
version = "0.1.2"
source = "registry+https://github.com/rust-lang/crates.io-index"
checksum = "53cdc5b785b7a58c5aad8216b3dfa114df64b0b06ae6e1501cef91df2fbdf8f9"
dependencies = [
 "winapi",
]

[[package]]
name = "parking_lot"
version = "0.11.1"
source = "registry+https://github.com/rust-lang/crates.io-index"
checksum = "6d7744ac029df22dca6284efe4e898991d28e3085c706c972bcd7da4a27a15eb"
dependencies = [
 "instant",
 "lock_api",
 "parking_lot_core",
]

[[package]]
name = "parking_lot_core"
version = "0.8.3"
source = "registry+https://github.com/rust-lang/crates.io-index"
checksum = "fa7a782938e745763fe6907fc6ba86946d72f49fe7e21de074e08128a99fb018"
dependencies = [
 "cfg-if",
 "instant",
 "libc",
 "redox_syscall",
 "smallvec",
 "winapi",
]

[[package]]
name = "percent-encoding"
version = "2.1.0"
source = "registry+https://github.com/rust-lang/crates.io-index"
checksum = "d4fd5641d01c8f18a23da7b6fe29298ff4b55afcccdf78973b24cf3175fee32e"

[[package]]
name = "pkg-config"
version = "0.3.19"
source = "registry+https://github.com/rust-lang/crates.io-index"
checksum = "3831453b3449ceb48b6d9c7ad7c96d5ea673e9b470a1dc578c2ce6521230884c"

[[package]]
name = "plist"
version = "1.1.0"
source = "registry+https://github.com/rust-lang/crates.io-index"
checksum = "679104537029ed2287c216bfb942bbf723f48ee98f0aef15611634173a74ef21"
dependencies = [
 "base64",
 "chrono",
 "indexmap",
 "line-wrap",
 "serde",
 "xml-rs",
]

[[package]]
name = "pprof"
version = "0.4.3"
source = "registry+https://github.com/rust-lang/crates.io-index"
checksum = "234cb1ca0d59aa771d9bc7e268739d7aef6ca7e9e8d3b78d92f266cd663fd0c1"
dependencies = [
 "backtrace",
 "inferno",
 "lazy_static",
 "libc",
 "log",
 "nix",
 "parking_lot",
 "symbolic-demangle",
 "tempfile",
 "thiserror",
]

[[package]]
name = "ppv-lite86"
version = "0.2.10"
source = "registry+https://github.com/rust-lang/crates.io-index"
checksum = "ac74c624d6b2d21f425f752262f42188365d7b8ff1aff74c82e45136510a4857"

[[package]]
name = "pretty_assertions"
version = "0.7.2"
source = "registry+https://github.com/rust-lang/crates.io-index"
checksum = "1cab0e7c02cf376875e9335e0ba1da535775beb5450d21e1dffca068818ed98b"
dependencies = [
 "ansi_term",
 "ctor",
 "diff",
 "output_vt100",
]

[[package]]
name = "proc-macro-hack"
version = "0.5.19"
source = "registry+https://github.com/rust-lang/crates.io-index"
checksum = "dbf0c48bc1d91375ae5c3cd81e3722dff1abcf81a30960240640d223f59fe0e5"

[[package]]
name = "proc-macro2"
version = "1.0.26"
source = "registry+https://github.com/rust-lang/crates.io-index"
checksum = "a152013215dca273577e18d2bf00fa862b89b24169fb78c4c95aeb07992c9cec"
dependencies = [
 "unicode-xid",
]

[[package]]
name = "quick-xml"
version = "0.20.0"
source = "registry+https://github.com/rust-lang/crates.io-index"
checksum = "26aab6b48e2590e4a64d1ed808749ba06257882b461d01ca71baeb747074a6dd"
dependencies = [
 "memchr",
]

[[package]]
name = "quote"
version = "1.0.9"
source = "registry+https://github.com/rust-lang/crates.io-index"
checksum = "c3d0b9745dc2debf507c8422de05d7226cc1f0644216dfdfead988f9b1ab32a7"
dependencies = [
 "proc-macro2",
]

[[package]]
name = "rand"
version = "0.8.3"
source = "registry+https://github.com/rust-lang/crates.io-index"
checksum = "0ef9e7e66b4468674bfcb0c81af8b7fa0bb154fa9f28eb840da5c447baeb8d7e"
dependencies = [
 "libc",
 "rand_chacha",
 "rand_core",
 "rand_hc",
]

[[package]]
name = "rand_chacha"
version = "0.3.0"
source = "registry+https://github.com/rust-lang/crates.io-index"
checksum = "e12735cf05c9e10bf21534da50a147b924d555dc7a547c42e6bb2d5b6017ae0d"
dependencies = [
 "ppv-lite86",
 "rand_core",
]

[[package]]
name = "rand_core"
version = "0.6.2"
source = "registry+https://github.com/rust-lang/crates.io-index"
checksum = "34cf66eb183df1c5876e2dcf6b13d57340741e8dc255b48e40a26de954d06ae7"
dependencies = [
 "getrandom",
]

[[package]]
name = "rand_hc"
version = "0.3.0"
source = "registry+https://github.com/rust-lang/crates.io-index"
checksum = "3190ef7066a446f2e7f42e239d161e905420ccab01eb967c9eb27d21b2322a73"
dependencies = [
 "rand_core",
]

[[package]]
name = "rayon-core"
version = "1.9.1"
source = "registry+https://github.com/rust-lang/crates.io-index"
checksum = "d78120e2c850279833f1dd3582f730c4ab53ed95aeaaaa862a2a5c71b1656d8e"
dependencies = [
 "crossbeam-channel",
 "crossbeam-deque",
 "crossbeam-utils",
 "lazy_static",
 "num_cpus",
]

[[package]]
name = "redox_syscall"
version = "0.2.8"
source = "registry+https://github.com/rust-lang/crates.io-index"
checksum = "742739e41cd49414de871ea5e549afb7e2a3ac77b589bcbebe8c82fab37147fc"
dependencies = [
 "bitflags",
]

[[package]]
name = "redox_users"
version = "0.4.0"
source = "registry+https://github.com/rust-lang/crates.io-index"
checksum = "528532f3d801c87aec9def2add9ca802fe569e44a544afe633765267840abe64"
dependencies = [
 "getrandom",
 "redox_syscall",
]

[[package]]
name = "regex"
version = "1.5.4"
source = "registry+https://github.com/rust-lang/crates.io-index"
checksum = "d07a8629359eb56f1e2fb1652bb04212c072a87ba68546a04065d525673ac461"
dependencies = [
 "aho-corasick",
 "memchr",
 "regex-syntax",
]

[[package]]
name = "regex-syntax"
version = "0.6.25"
source = "registry+https://github.com/rust-lang/crates.io-index"
checksum = "f497285884f3fcff424ffc933e56d7cbca511def0c9831a7f9b5f6153e3cc89b"

[[package]]
name = "remove_dir_all"
version = "0.5.3"
source = "registry+https://github.com/rust-lang/crates.io-index"
checksum = "3acd125665422973a33ac9d3dd2df85edad0f4ae9b00dafb1a05e43a9f5ef8e7"
dependencies = [
 "winapi",
]

[[package]]
name = "rgb"
version = "0.8.27"
source = "registry+https://github.com/rust-lang/crates.io-index"
checksum = "8fddb3b23626145d1776addfc307e1a1851f60ef6ca64f376bcb889697144cf0"
dependencies = [
 "bytemuck",
]

[[package]]
name = "ron"
version = "0.6.4"
source = "registry+https://github.com/rust-lang/crates.io-index"
checksum = "064ea8613fb712a19faf920022ec8ddf134984f100090764a4e1d768f3827f1f"
dependencies = [
 "base64",
 "bitflags",
 "serde",
]

[[package]]
name = "rustc-demangle"
version = "0.1.19"
source = "registry+https://github.com/rust-lang/crates.io-index"
checksum = "410f7acf3cb3a44527c5d9546bad4bf4e6c460915d5f9f2fc524498bfe8f70ce"

[[package]]
name = "ryu"
version = "1.0.5"
source = "registry+https://github.com/rust-lang/crates.io-index"
checksum = "71d301d4193d031abdd79ff7e3dd721168a9572ef3fe51a1517aba235bd8f86e"

[[package]]
name = "safemem"
version = "0.3.3"
source = "registry+https://github.com/rust-lang/crates.io-index"
checksum = "ef703b7cb59335eae2eb93ceb664c0eb7ea6bf567079d843e09420219668e072"

[[package]]
name = "same-file"
version = "1.0.6"
source = "registry+https://github.com/rust-lang/crates.io-index"
checksum = "93fc1dc3aaa9bfed95e02e6eadabb4baf7e3078b0bd1b4d7b6b0b68378900502"
dependencies = [
 "winapi-util",
]

[[package]]
name = "scopeguard"
version = "1.1.0"
source = "registry+https://github.com/rust-lang/crates.io-index"
checksum = "d29ab0c6d3fc0ee92fe66e2d99f700eab17a8d57d1c1d3b748380fb20baa78cd"

[[package]]
name = "scopetime"
version = "0.1.1"
dependencies = [
 "log",
]

[[package]]
name = "serde"
version = "1.0.126"
source = "registry+https://github.com/rust-lang/crates.io-index"
checksum = "ec7505abeacaec74ae4778d9d9328fe5a5d04253220a85c4ee022239fc996d03"
dependencies = [
 "serde_derive",
]

[[package]]
name = "serde_derive"
version = "1.0.126"
source = "registry+https://github.com/rust-lang/crates.io-index"
checksum = "963a7dbc9895aeac7ac90e74f34a5d5261828f79df35cbed41e10189d3804d43"
dependencies = [
 "proc-macro2",
 "quote",
 "syn",
]

[[package]]
name = "serde_json"
version = "1.0.64"
source = "registry+https://github.com/rust-lang/crates.io-index"
checksum = "799e97dc9fdae36a5c8b8f2cae9ce2ee9fdce2058c57a93e6099d919fd982f79"
dependencies = [
 "itoa",
 "ryu",
 "serde",
]

[[package]]
name = "serial_test"
version = "0.5.1"
source = "registry+https://github.com/rust-lang/crates.io-index"
checksum = "e0bccbcf40c8938196944a3da0e133e031a33f4d6b72db3bda3cc556e361905d"
dependencies = [
 "lazy_static",
 "parking_lot",
 "serial_test_derive",
]

[[package]]
name = "serial_test_derive"
version = "0.5.1"
source = "registry+https://github.com/rust-lang/crates.io-index"
checksum = "b2acd6defeddb41eb60bb468f8825d0cfd0c2a76bc03bfd235b6a1dc4f6a1ad5"
dependencies = [
 "proc-macro2",
 "quote",
 "syn",
]

[[package]]
name = "shell-escape"
version = "0.1.5"
source = "registry+https://github.com/rust-lang/crates.io-index"
checksum = "45bb67a18fa91266cc7807181f62f9178a6873bfad7dc788c42e6430db40184f"

[[package]]
name = "signal-hook"
version = "0.1.17"
source = "registry+https://github.com/rust-lang/crates.io-index"
checksum = "7e31d442c16f047a671b5a71e2161d6e68814012b7f5379d269ebd915fac2729"
dependencies = [
 "libc",
 "mio",
 "signal-hook-registry",
]

[[package]]
name = "signal-hook-registry"
version = "1.3.0"
source = "registry+https://github.com/rust-lang/crates.io-index"
checksum = "16f1d0fef1604ba8f7a073c7e701f213e056707210e9020af4528e0101ce11a6"
dependencies = [
 "libc",
]

[[package]]
name = "simplelog"
version = "0.10.0"
source = "registry+https://github.com/rust-lang/crates.io-index"
checksum = "59d0fe306a0ced1c88a58042dc22fc2ddd000982c26d75f6aa09a394547c41e0"
dependencies = [
 "chrono",
 "log",
]

[[package]]
name = "smallvec"
version = "1.6.1"
source = "registry+https://github.com/rust-lang/crates.io-index"
checksum = "fe0f37c9e8f3c5a4a66ad655a93c74daac4ad00c441533bf5c6e7990bb42604e"

[[package]]
name = "smawk"
version = "0.3.1"
source = "registry+https://github.com/rust-lang/crates.io-index"
checksum = "f67ad224767faa3c7d8b6d91985b78e70a1324408abcb1cfcc2be4c06bc06043"

[[package]]
name = "stable_deref_trait"
version = "1.2.0"
source = "registry+https://github.com/rust-lang/crates.io-index"
checksum = "a8f112729512f8e442d81f95a8a7ddf2b7c6b8a1a6f509a95864142b30cab2d3"

[[package]]
name = "str_stack"
version = "0.1.0"
source = "registry+https://github.com/rust-lang/crates.io-index"
checksum = "9091b6114800a5f2141aee1d1b9d6ca3592ac062dc5decb3764ec5895a47b4eb"

[[package]]
name = "symbolic-common"
version = "8.1.0"
source = "registry+https://github.com/rust-lang/crates.io-index"
checksum = "be7dfa630954f18297ceae1ff2890cb7f5008a0b2d2106b0468dafc45b0b6b12"
dependencies = [
 "debugid",
 "memmap",
 "stable_deref_trait",
 "uuid",
]

[[package]]
name = "symbolic-demangle"
version = "8.1.0"
source = "registry+https://github.com/rust-lang/crates.io-index"
checksum = "0b4ba42bd1221803e965054767b1899f2db9a12c89969965c6cb3a02af7014eb"
dependencies = [
 "cpp_demangle",
 "rustc-demangle",
 "symbolic-common",
]

[[package]]
name = "syn"
version = "1.0.72"
source = "registry+https://github.com/rust-lang/crates.io-index"
checksum = "a1e8cdbefb79a9a5a65e0db8b47b723ee907b7c7f8496c76a1770b5c310bab82"
dependencies = [
 "proc-macro2",
 "quote",
 "unicode-xid",
]

[[package]]
name = "syntect"
version = "4.5.0"
source = "registry+https://github.com/rust-lang/crates.io-index"
checksum = "2bfac2b23b4d049dc9a89353b4e06bbc85a8f42020cccbe5409a115cf19031e5"
dependencies = [
 "bincode",
 "bitflags",
 "fancy-regex",
 "flate2",
 "fnv",
 "lazy_static",
 "lazycell",
 "plist",
 "regex-syntax",
 "serde",
 "serde_derive",
 "serde_json",
 "walkdir",
 "yaml-rust",
]

[[package]]
name = "sys-info"
version = "0.9.0"
source = "registry+https://github.com/rust-lang/crates.io-index"
checksum = "33fcecee49339531cf6bd84ecf3ed94f9c8ef4a7e700f2a1cac9cc1ca485383a"
dependencies = [
 "cc",
 "libc",
]

[[package]]
name = "tempfile"
version = "3.2.0"
source = "registry+https://github.com/rust-lang/crates.io-index"
checksum = "dac1c663cfc93810f88aed9b8941d48cabf856a1b111c29a40439018d870eb22"
dependencies = [
 "cfg-if",
 "libc",
 "rand",
 "redox_syscall",
 "remove_dir_all",
 "winapi",
]

[[package]]
name = "textwrap"
version = "0.11.0"
source = "registry+https://github.com/rust-lang/crates.io-index"
checksum = "d326610f408c7a4eb6f51c37c330e496b08506c9457c9d34287ecc38809fb060"
dependencies = [
 "unicode-width",
]

[[package]]
name = "textwrap"
version = "0.13.4"
source = "registry+https://github.com/rust-lang/crates.io-index"
checksum = "cd05616119e612a8041ef58f2b578906cc2531a6069047ae092cfb86a325d835"
dependencies = [
 "smawk",
 "unicode-width",
]

[[package]]
name = "thiserror"
version = "1.0.24"
source = "registry+https://github.com/rust-lang/crates.io-index"
checksum = "e0f4a65597094d4483ddaed134f409b2cb7c1beccf25201a9f73c719254fa98e"
dependencies = [
 "thiserror-impl",
]

[[package]]
name = "thiserror-impl"
version = "1.0.24"
source = "registry+https://github.com/rust-lang/crates.io-index"
checksum = "7765189610d8241a44529806d6fd1f2e0a08734313a35d5b3a556f92b381f3c0"
dependencies = [
 "proc-macro2",
 "quote",
 "syn",
]

[[package]]
name = "time"
version = "0.1.43"
source = "registry+https://github.com/rust-lang/crates.io-index"
checksum = "ca8a50ef2360fbd1eeb0ecd46795a87a19024eb4b53c5dc916ca1fd95fe62438"
dependencies = [
 "libc",
 "winapi",
]

[[package]]
name = "tinyvec"
version = "1.2.0"
source = "registry+https://github.com/rust-lang/crates.io-index"
checksum = "5b5220f05bb7de7f3f53c7c065e1199b3172696fe2db9f9c4d8ad9b4ee74c342"
dependencies = [
 "tinyvec_macros",
]

[[package]]
name = "tinyvec_macros"
version = "0.1.0"
source = "registry+https://github.com/rust-lang/crates.io-index"
checksum = "cda74da7e1a664f795bb1f8a87ec406fb89a02522cf6e50620d016add6dbbf5c"

[[package]]
name = "tui"
version = "0.15.0"
source = "registry+https://github.com/rust-lang/crates.io-index"
checksum = "861d8f3ad314ede6219bcb2ab844054b1de279ee37a9bc38e3d606f9d3fb2a71"
dependencies = [
 "bitflags",
 "cassowary",
 "crossterm",
 "serde",
 "unicode-segmentation",
 "unicode-width",
]

[[package]]
name = "unicode-bidi"
version = "0.3.5"
source = "registry+https://github.com/rust-lang/crates.io-index"
checksum = "eeb8be209bb1c96b7c177c7420d26e04eccacb0eeae6b980e35fcb74678107e0"
dependencies = [
 "matches",
]

[[package]]
name = "unicode-normalization"
version = "0.1.17"
source = "registry+https://github.com/rust-lang/crates.io-index"
checksum = "07fbfce1c8a97d547e8b5334978438d9d6ec8c20e38f56d4a4374d181493eaef"
dependencies = [
 "tinyvec",
]

[[package]]
name = "unicode-segmentation"
version = "1.7.1"
source = "registry+https://github.com/rust-lang/crates.io-index"
checksum = "bb0d2e7be6ae3a5fa87eed5fb451aff96f2573d2694942e40543ae0bbe19c796"

[[package]]
name = "unicode-truncate"
version = "0.2.0"
source = "registry+https://github.com/rust-lang/crates.io-index"
checksum = "a04be5ca5f7a4a7270ffea82bc41c59b87c611ed04f20e77c338e8d3c2348e42"
dependencies = [
 "unicode-width",
]

[[package]]
name = "unicode-width"
version = "0.1.8"
source = "registry+https://github.com/rust-lang/crates.io-index"
checksum = "9337591893a19b88d8d87f2cec1e73fad5cdfd10e5a6f349f498ad6ea2ffb1e3"

[[package]]
name = "unicode-xid"
version = "0.2.2"
source = "registry+https://github.com/rust-lang/crates.io-index"
checksum = "8ccb82d61f80a663efe1f787a51b16b5a51e3314d6ac365b08639f52387b33f3"

[[package]]
name = "url"
version = "2.2.2"
source = "registry+https://github.com/rust-lang/crates.io-index"
checksum = "a507c383b2d33b5fc35d1861e77e6b383d158b2da5e14fe51b83dfedf6fd578c"
dependencies = [
 "form_urlencoded",
 "idna",
 "matches",
 "percent-encoding",
]

[[package]]
name = "uuid"
version = "0.8.2"
source = "registry+https://github.com/rust-lang/crates.io-index"
checksum = "bc5cf98d8186244414c848017f0e2676b3fcb46807f6668a97dfe67359a3c4b7"

[[package]]
name = "vcpkg"
version = "0.2.12"
source = "registry+https://github.com/rust-lang/crates.io-index"
checksum = "cbdbff6266a24120518560b5dc983096efb98462e51d0d68169895b237be3e5d"

[[package]]
name = "version_check"
version = "0.9.3"
source = "registry+https://github.com/rust-lang/crates.io-index"
checksum = "5fecdca9a5291cc2b8dcf7dc02453fee791a280f3743cb0905f8822ae463b3fe"

[[package]]
name = "walkdir"
version = "2.3.2"
source = "registry+https://github.com/rust-lang/crates.io-index"
checksum = "808cf2735cd4b6866113f648b791c6adc5714537bc222d9347bb203386ffda56"
dependencies = [
 "same-file",
 "winapi",
 "winapi-util",
]

[[package]]
name = "wasi"
version = "0.10.2+wasi-snapshot-preview1"
source = "registry+https://github.com/rust-lang/crates.io-index"
checksum = "fd6fbd9a79829dd1ad0cc20627bf1ed606756a7f77edff7b66b7064f9cb327c6"

[[package]]
name = "which"
version = "4.1.0"
source = "registry+https://github.com/rust-lang/crates.io-index"
checksum = "b55551e42cbdf2ce2bedd2203d0cc08dba002c27510f86dab6d0ce304cba3dfe"
dependencies = [
 "either",
 "libc",
]

[[package]]
name = "winapi"
version = "0.3.9"
source = "registry+https://github.com/rust-lang/crates.io-index"
checksum = "5c839a674fcd7a98952e593242ea400abe93992746761e38641405d28b00f419"
dependencies = [
 "winapi-i686-pc-windows-gnu",
 "winapi-x86_64-pc-windows-gnu",
]

[[package]]
name = "winapi-i686-pc-windows-gnu"
version = "0.4.0"
source = "registry+https://github.com/rust-lang/crates.io-index"
checksum = "ac3b87c63620426dd9b991e5ce0329eff545bccbbb34f3be09ff6fb6ab51b7b6"

[[package]]
name = "winapi-util"
version = "0.1.5"
source = "registry+https://github.com/rust-lang/crates.io-index"
checksum = "70ec6ce85bb158151cae5e5c87f95a8e97d2c0c4b001223f33a334e3ce5de178"
dependencies = [
 "winapi",
]

[[package]]
name = "winapi-x86_64-pc-windows-gnu"
version = "0.4.0"
source = "registry+https://github.com/rust-lang/crates.io-index"
checksum = "712e227841d057c1ee1cd2fb22fa7e5a5461ae8e48fa2ca79ec42cfc1931183f"

[[package]]
name = "xml-rs"
version = "0.8.3"
source = "registry+https://github.com/rust-lang/crates.io-index"
checksum = "b07db065a5cf61a7e4ba64f29e67db906fb1787316516c4e6e5ff0fea1efcd8a"

[[package]]
name = "yaml-rust"
version = "0.4.5"
source = "registry+https://github.com/rust-lang/crates.io-index"
checksum = "56c1936c4cc7a1c9ab21a1ebb602eb942ba868cbd44a99cb7cdc5892335e1c85"
dependencies = [
 "linked-hash-map",
]<|MERGE_RESOLUTION|>--- conflicted
+++ resolved
@@ -501,11 +501,8 @@
  "scopetime",
  "serde",
  "simplelog",
-<<<<<<< HEAD
+ "syntect",
  "tempfile",
-=======
- "syntect",
->>>>>>> 1034dc1a
  "textwrap 0.13.4",
  "tui",
  "unicode-truncate",
